/*
    Copyright 2024 Google LLC

    Use of this source code is governed by an MIT-style
    license that can be found in the LICENSE file or at
    https://opensource.org/licenses/MIT.
*/
// SPDX-License-Identifier: MIT
#pragma once

#include <iostream>
#include <string>
#include <vector>
#include <regex>
#include <memory>
#include <stdexcept>
#include <sstream>
#include <unordered_set>
#include <json.hpp>

using json = nlohmann::ordered_json;

namespace minja {

class Context;

struct Options {
    bool trim_blocks;  // removes the first newline after a block
    bool lstrip_blocks;  // removes leading whitespace on the line of the block
    bool keep_trailing_newline;  // don't remove last newline
};

struct ArgumentsValue;

inline std::string normalize_newlines(const std::string & s) {
#ifdef _WIN32
  static const std::regex nl_regex("\r\n");
  return std::regex_replace(s, nl_regex, "\n");
#else
  return s;
#endif
}

/* Values that behave roughly like in Python. */
class Value : public std::enable_shared_from_this<Value> {
public:
  using CallableType = std::function<Value(const std::shared_ptr<Context> &, ArgumentsValue &)>;
  using FilterType = std::function<Value(const std::shared_ptr<Context> &, ArgumentsValue &)>;

private:
  using ObjectType = nlohmann::ordered_map<json, Value>;  // Only contains primitive keys
  using ArrayType = std::vector<Value>;

  std::shared_ptr<ArrayType> array_;
  std::shared_ptr<ObjectType> object_;
  std::shared_ptr<CallableType> callable_;
  json primitive_;

  Value(const std::shared_ptr<ArrayType> & array) : array_(array) {}
  Value(const std::shared_ptr<ObjectType> & object) : object_(object) {}
  Value(const std::shared_ptr<CallableType> & callable) : object_(std::make_shared<ObjectType>()), callable_(callable) {}

  /* Python-style string repr */
  static void dump_string(const json & primitive, std::ostringstream & out, char string_quote = '\'') {
    if (!primitive.is_string()) throw std::runtime_error("Value is not a string: " + primitive.dump());
    auto s = primitive.dump();
    if (string_quote == '"' || s.find('\'') != std::string::npos) {
      out << s;
      return;
    }
    // Reuse json dump, just changing string quotes
    out << string_quote;
    for (size_t i = 1, n = s.size() - 1; i < n; ++i) {
      if (s[i] == '\\' && s[i + 1] == '"') {
        out << '"';
        i++;
      } else if (s[i] == string_quote) {
        out << '\\' << string_quote;
      } else {
        out << s[i];
      }
    }
    out << string_quote;
  }
  void dump(std::ostringstream & out, int indent = -1, int level = 0, bool to_json = false) const {
    auto print_indent = [&](int level) {
      if (indent > 0) {
          out << "\n";
          for (int i = 0, n = level * indent; i < n; ++i) out << ' ';
      }
    };
    auto print_sub_sep = [&]() {
      out << ',';
      if (indent < 0) out << ' ';
      else print_indent(level + 1);
    };

    auto string_quote = to_json ? '"' : '\'';

    if (is_null()) out << "null";
    else if (array_) {
      out << "[";
      print_indent(level + 1);
      for (size_t i = 0; i < array_->size(); ++i) {
        if (i) print_sub_sep();
        (*array_)[i].dump(out, indent, level + 1, to_json);
      }
      print_indent(level);
      out << "]";
    } else if (object_) {
      out << "{";
      print_indent(level + 1);
      for (auto begin = object_->begin(), it = begin; it != object_->end(); ++it) {
        if (it != begin) print_sub_sep();
        if (it->first.is_string()) {
          dump_string(it->first, out, string_quote);
        } else {
          out << string_quote << it->first.dump() << string_quote;
        }
        out << ": ";
        it->second.dump(out, indent, level + 1, to_json);
      }
      print_indent(level);
      out << "}";
    } else if (callable_) {
      throw std::runtime_error("Cannot dump callable to JSON");
    } else if (is_boolean() && !to_json) {
      out << (this->to_bool() ? "True" : "False");
    } else if (is_string() && !to_json) {
      dump_string(primitive_, out, string_quote);
    } else {
      out << primitive_.dump();
    }
  }

public:
  Value() {}
  Value(const bool& v) : primitive_(v) {}
  Value(const int64_t & v) : primitive_(v) {}
  Value(const double& v) : primitive_(v) {}
  Value(const std::nullptr_t &) {}
  Value(const std::string & v) : primitive_(v) {}
  Value(const char * v) : primitive_(std::string(v)) {}

  Value(const json & v) {
    if (v.is_object()) {
      auto object = std::make_shared<ObjectType>();
      for (auto it = v.begin(); it != v.end(); ++it) {
        (*object)[it.key()] = it.value();
      }
      object_ = std::move(object);
    } else if (v.is_array()) {
      auto array = std::make_shared<ArrayType>();
      for (const auto& item : v) {
        array->push_back(Value(item));
      }
      array_ = array;
    } else {
      primitive_ = v;
    }
  }

  std::vector<Value> keys() {
    if (!object_) throw std::runtime_error("Value is not an object: " + dump());
    std::vector<Value> res;
    for (const auto& item : *object_) {
      res.push_back(item.first);
    }
    return res;
  }

  size_t size() const {
    if (is_object()) return object_->size();
    if (is_array()) return array_->size();
    if (is_string()) return primitive_.get<std::string>().length();
    throw std::runtime_error("Value is not an array or object: " + dump());
  }

  static Value array(const std::vector<Value> values = {}) {
    auto array = std::make_shared<ArrayType>();
    for (const auto& item : values) {
      array->push_back(item);
    }
    return Value(array);
  }
  static Value object(const std::shared_ptr<ObjectType> object = std::make_shared<ObjectType>()) {
    return Value(object);
  }
  static Value callable(const CallableType & callable) {
    return Value(std::make_shared<CallableType>(callable));
  }

  void insert(size_t index, const Value& v) {
    if (!array_)
      throw std::runtime_error("Value is not an array: " + dump());
    array_->insert(array_->begin() + index, v);
  }
  void push_back(const Value& v) {
    if (!array_)
      throw std::runtime_error("Value is not an array: " + dump());
    array_->push_back(v);
  }
  Value pop(const Value& index) {
    if (is_array()) {
      if (array_->empty())
        throw std::runtime_error("pop from empty list");
      if (index.is_null()) {
        auto ret = array_->back();
        array_->pop_back();
        return ret;
      } else if (!index.is_number_integer()) {
        throw std::runtime_error("pop index must be an integer: " + index.dump());
      } else {
        auto i = index.get<int>();
        if (i < 0 || i >= static_cast<int>(array_->size()))
          throw std::runtime_error("pop index out of range: " + index.dump());
        auto it = array_->begin() + (i < 0 ? array_->size() + i : i);
        auto ret = *it;
        array_->erase(it);
        return ret;
      }
    } else if (is_object()) {
      if (!index.is_hashable())
        throw std::runtime_error("Unashable type: " + index.dump());
      auto it = object_->find(index.primitive_);
      if (it == object_->end())
        throw std::runtime_error("Key not found: " + index.dump());
      auto ret = it->second;
      object_->erase(it);
      return ret;
    } else {
      throw std::runtime_error("Value is not an array or object: " + dump());
    }
  }
  Value get(const Value& key) {
    if (array_) {
      if (!key.is_number_integer()) {
        return Value();
      }
      auto index = key.get<int>();
      return array_->at(index < 0 ? array_->size() + index : index);
    } else if (object_) {
      if (!key.is_hashable()) throw std::runtime_error("Unashable type: " + dump());
      auto it = object_->find(key.primitive_);
      if (it == object_->end()) return Value();
      return it->second;
    }
    return Value();
  }
  void set(const Value& key, const Value& value) {
    if (!object_) throw std::runtime_error("Value is not an object: " + dump());
    if (!key.is_hashable()) throw std::runtime_error("Unashable type: " + dump());
    (*object_)[key.primitive_] = value;
  }
  Value call(const std::shared_ptr<Context> & context, ArgumentsValue & args) const {
    if (!callable_) throw std::runtime_error("Value is not callable: " + dump());
    return (*callable_)(context, args);
  }

  bool is_object() const { return !!object_; }
  bool is_array() const { return !!array_; }
  bool is_callable() const { return !!callable_; }
  bool is_null() const { return !object_ && !array_ && primitive_.is_null() && !callable_; }
  bool is_boolean() const { return primitive_.is_boolean(); }
  bool is_number_integer() const { return primitive_.is_number_integer(); }
  bool is_number_float() const { return primitive_.is_number_float(); }
  bool is_number() const { return primitive_.is_number(); }
  bool is_string() const { return primitive_.is_string(); }
  bool is_iterable() const { return is_array() || is_object() || is_string(); }

  bool is_primitive() const { return !array_ && !object_ && !callable_; }
  bool is_hashable() const { return is_primitive(); }

  bool empty() const {
    if (is_null())
      throw std::runtime_error("Undefined value or reference");
    if (is_string()) return primitive_.empty();
    if (is_array()) return array_->empty();
    if (is_object()) return object_->empty();
    return false;
  }

  void for_each(const std::function<void(Value &)> & callback) const {
    if (is_null())
      throw std::runtime_error("Undefined value or reference");
    if (array_) {
      for (auto& item : *array_) {
        callback(item);
      }
    } else if (object_) {
      for (auto & item : *object_) {
        Value key(item.first);
        callback(key);
      }
    } else if (is_string()) {
      for (char c : primitive_.get<std::string>()) {
        auto val = Value(std::string(1, c));
        callback(val);
      }
    } else {
      throw std::runtime_error("Value is not iterable: " + dump());
    }
  }

  bool to_bool() const {
    if (is_null()) return false;
    if (is_boolean()) return get<bool>();
    if (is_number()) return get<double>() != 0;
    if (is_string()) return !get<std::string>().empty();
    if (is_array()) return !empty();
    return true;
  }

  int64_t to_int() const {
    if (is_null()) return 0;
    if (is_boolean()) return get<bool>() ? 1 : 0;
    if (is_number()) return static_cast<int64_t>(get<double>());
    if (is_string()) {
      try {
        return std::stol(get<std::string>());
      } catch (const std::exception &) {
        return 0;
      }
    }
    return 0;
  }

  bool operator<(const Value & other) const {
    if (is_null())
      throw std::runtime_error("Undefined value or reference");
    if (is_number() && other.is_number()) return get<double>() < other.get<double>();
    if (is_string() && other.is_string()) return get<std::string>() < other.get<std::string>();
    throw std::runtime_error("Cannot compare values: " + dump() + " < " + other.dump());
  }
  bool operator>=(const Value & other) const { return !(*this < other); }

  bool operator>(const Value & other) const {
    if (is_null())
      throw std::runtime_error("Undefined value or reference");
    if (is_number() && other.is_number()) return get<double>() > other.get<double>();
    if (is_string() && other.is_string()) return get<std::string>() > other.get<std::string>();
    throw std::runtime_error("Cannot compare values: " + dump() + " > " + other.dump());
  }
  bool operator<=(const Value & other) const { return !(*this > other); }

  bool operator==(const Value & other) const {
    if (callable_ || other.callable_) {
      if (callable_.get() != other.callable_.get()) return false;
    }
    if (array_) {
      if (!other.array_) return false;
      if (array_->size() != other.array_->size()) return false;
      for (size_t i = 0; i < array_->size(); ++i) {
        if (!(*array_)[i].to_bool() || !(*other.array_)[i].to_bool() || (*array_)[i] != (*other.array_)[i]) return false;
      }
      return true;
    } else if (object_) {
      if (!other.object_) return false;
      if (object_->size() != other.object_->size()) return false;
      for (const auto& item : *object_) {
        if (!item.second.to_bool() || !other.object_->count(item.first) || item.second != other.object_->at(item.first)) return false;
      }
      return true;
    } else {
      return primitive_ == other.primitive_;
    }
  }
  bool operator!=(const Value & other) const { return !(*this == other); }

  bool contains(const char * key) const { return contains(std::string(key)); }
  bool contains(const std::string & key) const {
    if (array_) {
      return false;
    } else if (object_) {
      return object_->find(key) != object_->end();
    } else {
      throw std::runtime_error("contains can only be called on arrays and objects: " + dump());
    }
  }
  bool contains(const Value & value) const {
    if (is_null())
      throw std::runtime_error("Undefined value or reference");
    if (array_) {
      for (const auto& item : *array_) {
        if (item.to_bool() && item == value) return true;
      }
      return false;
    } else if (object_) {
      if (!value.is_hashable()) throw std::runtime_error("Unashable type: " + value.dump());
      return object_->find(value.primitive_) != object_->end();
    } else {
      throw std::runtime_error("contains can only be called on arrays and objects: " + dump());
    }
  }
  void erase(size_t index) {
    if (!array_) throw std::runtime_error("Value is not an array: " + dump());
    array_->erase(array_->begin() + index);
  }
  void erase(const std::string & key) {
    if (!object_) throw std::runtime_error("Value is not an object: " + dump());
    object_->erase(key);
  }
  const Value& at(const Value & index) const {
    return const_cast<Value*>(this)->at(index);
  }
  Value& at(const Value & index) {
    if (!index.is_hashable()) throw std::runtime_error("Unashable type: " + dump());
    if (is_array()) return array_->at(index.get<int>());
    if (is_object()) return object_->at(index.primitive_);
    throw std::runtime_error("Value is not an array or object: " + dump());
  }
  const Value& at(size_t index) const {
    return const_cast<Value*>(this)->at(index);
  }
  Value& at(size_t index) {
    if (is_null())
      throw std::runtime_error("Undefined value or reference");
    if (is_array()) return array_->at(index);
    if (is_object()) return object_->at(index);
    throw std::runtime_error("Value is not an array or object: " + dump());
  }

  template <typename T>
  T get(const std::string & key, T default_value) const {
    if (!contains(key)) return default_value;
    return at(key).get<T>();
  }

  template <typename T>
  T get() const {
    if (is_primitive()) return primitive_.get<T>();
    throw std::runtime_error("get<T> not defined for this value type: " + dump());
  }

  std::string dump(int indent=-1, bool to_json=false) const {
    std::ostringstream out;
    dump(out, indent, 0, to_json);
    return out.str();
  }

  Value operator-() const {
      if (is_number_integer())
        return -get<int64_t>();
      else
        return -get<double>();
  }
  std::string to_str() const {
    if (is_string()) return get<std::string>();
    if (is_number_integer()) return std::to_string(get<int64_t>());
    if (is_number_float()) return std::to_string(get<double>());
    if (is_boolean()) return get<bool>() ? "True" : "False";
    if (is_null()) return "None";
    return dump();
  }
  Value operator+(const Value& rhs) const {
      if (is_string() || rhs.is_string()) {
        return to_str() + rhs.to_str();
      } else if (is_number_integer() && rhs.is_number_integer()) {
        return get<int64_t>() + rhs.get<int64_t>();
      } else if (is_array() && rhs.is_array()) {
        auto res = Value::array();
        for (const auto& item : *array_) res.push_back(item);
        for (const auto& item : *rhs.array_) res.push_back(item);
        return res;
      } else {
        return get<double>() + rhs.get<double>();
      }
  }
  Value operator-(const Value& rhs) const {
      if (is_number_integer() && rhs.is_number_integer())
        return get<int64_t>() - rhs.get<int64_t>();
      else
        return get<double>() - rhs.get<double>();
  }
  Value operator*(const Value& rhs) const {
      if (is_string() && rhs.is_number_integer()) {
        std::ostringstream out;
        for (int64_t i = 0, n = rhs.get<int64_t>(); i < n; ++i) {
          out << to_str();
        }
        return out.str();
      }
      else if (is_number_integer() && rhs.is_number_integer())
        return get<int64_t>() * rhs.get<int64_t>();
      else
        return get<double>() * rhs.get<double>();
  }
  Value operator/(const Value& rhs) const {
      if (is_number_integer() && rhs.is_number_integer())
        return get<int64_t>() / rhs.get<int64_t>();
      else
        return get<double>() / rhs.get<double>();
  }
  Value operator%(const Value& rhs) const {
    return get<int64_t>() % rhs.get<int64_t>();
  }
};

struct ArgumentsValue {
  std::vector<Value> args;
  std::vector<std::pair<std::string, Value>> kwargs;

  bool has_named(const std::string & name) {
    for (const auto & p : kwargs) {
      if (p.first == name) return true;
    }
    return false;
  }

  Value get_named(const std::string & name) {
    for (const auto & [key, value] : kwargs) {
      if (key == name) return value;
    }
    return Value();
  }

  bool empty() {
    return args.empty() && kwargs.empty();
  }

  void expectArgs(const std::string & method_name, const std::pair<size_t, size_t> & pos_count, const std::pair<size_t, size_t> & kw_count) {
    if (args.size() < pos_count.first || args.size() > pos_count.second || kwargs.size() < kw_count.first || kwargs.size() > kw_count.second) {
      std::ostringstream out;
      out << method_name << " must have between " << pos_count.first << " and " << pos_count.second << " positional arguments and between " << kw_count.first << " and " << kw_count.second << " keyword arguments";
      throw std::runtime_error(out.str());
    }
  }
};

template <>
inline json Value::get<json>() const {
  if (is_primitive()) return primitive_;
  if (is_null()) return json();
  if (array_) {
    std::vector<json> res;
    for (const auto& item : *array_) {
      res.push_back(item.get<json>());
    }
    return res;
  }
  if (object_) {
    json res = json::object();
    for (const auto& [key, value] : *object_) {
      if (key.is_string()) {
        res[key.get<std::string>()] = value.get<json>();
      } else if (key.is_primitive()) {
        res[key.dump()] = value.get<json>();
      } else {
        throw std::runtime_error("Invalid key type for conversion to JSON: " + key.dump());
      }
    }
    if (is_callable()) {
      res["__callable__"] = true;
    }
    return res;
  }
  throw std::runtime_error("get<json> not defined for this value type: " + dump());
}

} // namespace minja

namespace std {
  template <>
  struct hash<minja::Value> {
    size_t operator()(const minja::Value & v) const {
      if (!v.is_hashable())
        throw std::runtime_error("Unsupported type for hashing: " + v.dump());
      return std::hash<json>()(v.get<json>());
    }
  };
} // namespace std

namespace minja {

static std::string error_location_suffix(const std::string & source, size_t pos) {
  auto get_line = [&](size_t line) {
    auto start = source.begin();
    for (size_t i = 1; i < line; ++i) {
      start = std::find(start, source.end(), '\n') + 1;
    }
    auto end = std::find(start, source.end(), '\n');
    return std::string(start, end);
  };
  auto start = source.begin();
  auto end = source.end();
  auto it = start + pos;
  auto line = std::count(start, it, '\n') + 1;
  auto max_line = std::count(start, end, '\n') + 1;
  auto col = pos - std::string(start, it).rfind('\n');
  std::ostringstream out;
  out << " at row " << line << ", column " << col << ":\n";
  if (line > 1) out << get_line(line - 1) << "\n";
  out << get_line(line) << "\n";
  out << std::string(col - 1, ' ') << "^\n";
  if (line < max_line) out << get_line(line + 1) << "\n";

  return out.str();
}

class Context : public std::enable_shared_from_this<Context> {
  protected:
    Value values_;
    std::shared_ptr<Context> parent_;
  public:
    Context(Value && values, const std::shared_ptr<Context> & parent = nullptr) : values_(std::move(values)), parent_(parent) {
        if (!values_.is_object()) throw std::runtime_error("Context values must be an object: " + values_.dump());
    }
    virtual ~Context() {}

    static std::shared_ptr<Context> builtins();
    static std::shared_ptr<Context> make(Value && values, const std::shared_ptr<Context> & parent = builtins());

    std::vector<Value> keys() {
        return values_.keys();
    }
    virtual Value get(const Value & key) {
        if (values_.contains(key)) return values_.at(key);
        if (parent_) return parent_->get(key);
        return Value();
    }
    virtual Value & at(const Value & key) {
        if (values_.contains(key)) return values_.at(key);
        if (parent_) return parent_->at(key);
        throw std::runtime_error("Undefined variable: " + key.dump());
    }
    virtual bool contains(const Value & key) {
        if (values_.contains(key)) return true;
        if (parent_) return parent_->contains(key);
        return false;
    }
    virtual void set(const Value & key, Value & value) {
        values_.set(key, value);
    }
};

struct Location {
    std::shared_ptr<std::string> source;
    size_t pos;
};

class Expression {
protected:
    virtual Value do_evaluate(const std::shared_ptr<Context> & context) const = 0;
public:
    using Parameters = std::vector<std::pair<std::string, std::shared_ptr<Expression>>>;

    Location location;

    Expression(const Location & location) : location(location) {}
    virtual ~Expression() = default;

    Value evaluate(const std::shared_ptr<Context> & context) const {
        try {
            return do_evaluate(context);
        } catch (const std::exception & e) {
            std::ostringstream out;
            out << e.what();
            if (location.source) out << error_location_suffix(*location.source, location.pos);
            throw std::runtime_error(out.str());
        }
    }
};

class VariableExpr : public Expression {
    std::string name;
public:
    VariableExpr(const Location & location, const std::string& n)
      : Expression(location), name(n) {}
    std::string get_name() const { return name; }
    Value do_evaluate(const std::shared_ptr<Context> & context) const override {
        if (!context->contains(name)) {
            return Value();
        }
        return context->at(name);
    }
};

static void destructuring_assign(const std::vector<std::string> & var_names, const std::shared_ptr<Context> & context, Value& item) {
  if (var_names.size() == 1) {
      Value name(var_names[0]);
      context->set(name, item);
  } else {
      if (!item.is_array() || item.size() != var_names.size()) {
          throw std::runtime_error("Mismatched number of variables and items in destructuring assignment");
      }
      for (size_t i = 0; i < var_names.size(); ++i) {
          context->set(var_names[i], item.at(i));
      }
  }
}

enum SpaceHandling { Keep, Strip, StripSpaces, StripNewline };

class TemplateToken {
public:
    enum class Type { Text, Expression, If, Else, Elif, EndIf, For, EndFor, Generation, EndGeneration, Set, EndSet, Comment, Macro, EndMacro, Filter, EndFilter };

    static std::string typeToString(Type t) {
        switch (t) {
            case Type::Text: return "text";
            case Type::Expression: return "expression";
            case Type::If: return "if";
            case Type::Else: return "else";
            case Type::Elif: return "elif";
            case Type::EndIf: return "endif";
            case Type::For: return "for";
            case Type::EndFor: return "endfor";
            case Type::Set: return "set";
            case Type::EndSet: return "endset";
            case Type::Comment: return "comment";
            case Type::Macro: return "macro";
            case Type::EndMacro: return "endmacro";
            case Type::Filter: return "filter";
            case Type::EndFilter: return "endfilter";
            case Type::Generation: return "generation";
            case Type::EndGeneration: return "endgeneration";
        }
        return "Unknown";
    }

    TemplateToken(Type type, const Location & location, SpaceHandling pre, SpaceHandling post) : type(type), location(location), pre_space(pre), post_space(post) {}
    virtual ~TemplateToken() = default;

    Type type;
    Location location;
    SpaceHandling pre_space = SpaceHandling::Keep;
    SpaceHandling post_space = SpaceHandling::Keep;
};

struct TextTemplateToken : public TemplateToken {
    std::string text;
    TextTemplateToken(const Location & location, SpaceHandling pre, SpaceHandling post, const std::string& t) : TemplateToken(Type::Text, location, pre, post), text(t) {}
};

struct ExpressionTemplateToken : public TemplateToken {
    std::shared_ptr<Expression> expr;
    ExpressionTemplateToken(const Location & location, SpaceHandling pre, SpaceHandling post, std::shared_ptr<Expression> && e) : TemplateToken(Type::Expression, location, pre, post), expr(std::move(e)) {}
};

struct IfTemplateToken : public TemplateToken {
    std::shared_ptr<Expression> condition;
    IfTemplateToken(const Location & location, SpaceHandling pre, SpaceHandling post, std::shared_ptr<Expression> && c) : TemplateToken(Type::If, location, pre, post), condition(std::move(c)) {}
};

struct ElifTemplateToken : public TemplateToken {
    std::shared_ptr<Expression> condition;
    ElifTemplateToken(const Location & location, SpaceHandling pre, SpaceHandling post, std::shared_ptr<Expression> && c) : TemplateToken(Type::Elif, location, pre, post), condition(std::move(c)) {}
};

struct ElseTemplateToken : public TemplateToken {
    ElseTemplateToken(const Location & location, SpaceHandling pre, SpaceHandling post) : TemplateToken(Type::Else, location, pre, post) {}
};

struct EndIfTemplateToken : public TemplateToken {
    EndIfTemplateToken(const Location & location, SpaceHandling pre, SpaceHandling post) : TemplateToken(Type::EndIf, location, pre, post) {}
};

struct MacroTemplateToken : public TemplateToken {
    std::shared_ptr<VariableExpr> name;
    Expression::Parameters params;
    MacroTemplateToken(const Location & location, SpaceHandling pre, SpaceHandling post, std::shared_ptr<VariableExpr> && n, Expression::Parameters && p)
      : TemplateToken(Type::Macro, location, pre, post), name(std::move(n)), params(std::move(p)) {}
};

struct EndMacroTemplateToken : public TemplateToken {
    EndMacroTemplateToken(const Location & location, SpaceHandling pre, SpaceHandling post) : TemplateToken(Type::EndMacro, location, pre, post) {}
};

struct FilterTemplateToken : public TemplateToken {
    std::shared_ptr<Expression> filter;
    FilterTemplateToken(const Location & location, SpaceHandling pre, SpaceHandling post, std::shared_ptr<Expression> && filter)
      : TemplateToken(Type::Filter, location, pre, post), filter(std::move(filter)) {}
};

struct EndFilterTemplateToken : public TemplateToken {
    EndFilterTemplateToken(const Location & location, SpaceHandling pre, SpaceHandling post) : TemplateToken(Type::EndFilter, location, pre, post) {}
};

struct ForTemplateToken : public TemplateToken {
    std::vector<std::string> var_names;
    std::shared_ptr<Expression> iterable;
    std::shared_ptr<Expression> condition;
    bool recursive;
    ForTemplateToken(const Location & location, SpaceHandling pre, SpaceHandling post, const std::vector<std::string> & vns, std::shared_ptr<Expression> && iter,
      std::shared_ptr<Expression> && c, bool r)
      : TemplateToken(Type::For, location, pre, post), var_names(vns), iterable(std::move(iter)), condition(std::move(c)), recursive(r) {}
};

struct EndForTemplateToken : public TemplateToken {
    EndForTemplateToken(const Location & location, SpaceHandling pre, SpaceHandling post) : TemplateToken(Type::EndFor, location, pre, post) {}
};

struct GenerationTemplateToken : public TemplateToken {
    GenerationTemplateToken(const Location & location, SpaceHandling pre, SpaceHandling post) : TemplateToken(Type::Generation, location, pre, post) {}
};

struct EndGenerationTemplateToken : public TemplateToken {
    EndGenerationTemplateToken(const Location & location, SpaceHandling pre, SpaceHandling post) : TemplateToken(Type::EndGeneration, location, pre, post) {}
};

struct SetTemplateToken : public TemplateToken {
    std::string ns;
    std::vector<std::string> var_names;
    std::shared_ptr<Expression> value;
    SetTemplateToken(const Location & location, SpaceHandling pre, SpaceHandling post, const std::string & ns, const std::vector<std::string> & vns, std::shared_ptr<Expression> && v)
      : TemplateToken(Type::Set, location, pre, post), ns(ns), var_names(vns), value(std::move(v)) {}
};

struct EndSetTemplateToken : public TemplateToken {
    EndSetTemplateToken(const Location & location, SpaceHandling pre, SpaceHandling post) : TemplateToken(Type::EndSet, location, pre, post) {}
};

struct CommentTemplateToken : public TemplateToken {
    std::string text;
    CommentTemplateToken(const Location & location, SpaceHandling pre, SpaceHandling post, const std::string& t) : TemplateToken(Type::Comment, location, pre, post), text(t) {}
};

class TemplateNode {
    Location location_;
protected:
    virtual void do_render(std::ostringstream & out, const std::shared_ptr<Context> & context) const = 0;

public:
    TemplateNode(const Location & location) : location_(location) {}
    void render(std::ostringstream & out, const std::shared_ptr<Context> & context) const {
        try {
            do_render(out, context);
        } catch (const std::exception & e) {
            std::ostringstream err;
            err << e.what();
            if (location_.source) err << error_location_suffix(*location_.source, location_.pos);
            throw std::runtime_error(err.str());
        }
    }
    const Location & location() const { return location_; }
    virtual ~TemplateNode() = default;
    std::string render(const std::shared_ptr<Context> & context) const {
        std::ostringstream out;
        render(out, context);
        return out.str();
    }
};

class SequenceNode : public TemplateNode {
    std::vector<std::shared_ptr<TemplateNode>> children;
public:
    SequenceNode(const Location & location, std::vector<std::shared_ptr<TemplateNode>> && c)
      : TemplateNode(location), children(std::move(c)) {}
    void do_render(std::ostringstream & out, const std::shared_ptr<Context> & context) const override {
        for (const auto& child : children) child->render(out, context);
    }
};

class TextNode : public TemplateNode {
    std::string text;
public:
    TextNode(const Location & location, const std::string& t) : TemplateNode(location), text(t) {}
    void do_render(std::ostringstream & out, const std::shared_ptr<Context> &) const override {
      out << text;
    }
};

class ExpressionNode : public TemplateNode {
    std::shared_ptr<Expression> expr;
public:
    ExpressionNode(const Location & location, std::shared_ptr<Expression> && e) : TemplateNode(location), expr(std::move(e)) {}
    void do_render(std::ostringstream & out, const std::shared_ptr<Context> & context) const override {
      if (!expr) throw std::runtime_error("ExpressionNode.expr is null");
      auto result = expr->evaluate(context);
      if (result.is_string()) {
          out << result.get<std::string>();
      } else if (result.is_boolean()) {
          out << (result.get<bool>() ? "True" : "False");
      } else if (!result.is_null()) {
          out << result.dump();
      }
  }
};

class IfNode : public TemplateNode {
    std::vector<std::pair<std::shared_ptr<Expression>, std::shared_ptr<TemplateNode>>> cascade;
public:
    IfNode(const Location & location, std::vector<std::pair<std::shared_ptr<Expression>, std::shared_ptr<TemplateNode>>> && c)
        : TemplateNode(location), cascade(std::move(c)) {}
    void do_render(std::ostringstream & out, const std::shared_ptr<Context> & context) const override {
      for (const auto& branch : cascade) {
          auto enter_branch = true;
          if (branch.first) {
            enter_branch = branch.first->evaluate(context).to_bool();
          }
          if (enter_branch) {
            if (!branch.second) throw std::runtime_error("IfNode.cascade.second is null");
              branch.second->render(out, context);
              return;
          }
      }
    }
};

class ForNode : public TemplateNode {
    std::vector<std::string> var_names;
    std::shared_ptr<Expression> iterable;
    std::shared_ptr<Expression> condition;
    std::shared_ptr<TemplateNode> body;
    bool recursive;
    std::shared_ptr<TemplateNode> else_body;
public:
    ForNode(const Location & location, std::vector<std::string> && var_names, std::shared_ptr<Expression> && iterable,
      std::shared_ptr<Expression> && condition, std::shared_ptr<TemplateNode> && body, bool recursive, std::shared_ptr<TemplateNode> && else_body)
            : TemplateNode(location), var_names(var_names), iterable(std::move(iterable)), condition(std::move(condition)), body(std::move(body)), recursive(recursive), else_body(std::move(else_body)) {}

    void do_render(std::ostringstream & out, const std::shared_ptr<Context> & context) const override {
      // https://jinja.palletsprojects.com/en/3.0.x/templates/#for
      if (!iterable) throw std::runtime_error("ForNode.iterable is null");
      if (!body) throw std::runtime_error("ForNode.body is null");

      auto iterable_value = iterable->evaluate(context);
      Value::CallableType loop_function;

      std::function<void(Value&)> visit = [&](Value& iter) {
          auto filtered_items = Value::array();
          if (!iter.is_null()) {
            if (!iterable_value.is_iterable()) {
              throw std::runtime_error("For loop iterable must be iterable: " + iterable_value.dump());
            }
            iterable_value.for_each([&](Value & item) {
                destructuring_assign(var_names, context, item);
                if (!condition || condition->evaluate(context).to_bool()) {
                  filtered_items.push_back(item);
                }
            });
          }
          if (filtered_items.empty()) {
            if (else_body) {
              else_body->render(out, context);
            }
          } else {
              auto loop = recursive ? Value::callable(loop_function) : Value::object();
              loop.set("length", (int64_t) filtered_items.size());

              size_t cycle_index = 0;
              loop.set("cycle", Value::callable([&](const std::shared_ptr<Context> &, ArgumentsValue & args) {
                  if (args.args.empty() || !args.kwargs.empty()) {
                      throw std::runtime_error("cycle() expects at least 1 positional argument and no named arg");
                  }
                  auto item = args.args[cycle_index];
                  cycle_index = (cycle_index + 1) % args.args.size();
                  return item;
              }));
              auto loop_context = Context::make(Value::object(), context);
              loop_context->set("loop", loop);
              for (size_t i = 0, n = filtered_items.size(); i < n; ++i) {
                  auto & item = filtered_items.at(i);
                  destructuring_assign(var_names, loop_context, item);
                  loop.set("index", (int64_t) i + 1);
                  loop.set("index0", (int64_t) i);
                  loop.set("revindex", (int64_t) (n - i));
                  loop.set("revindex0", (int64_t) (n - i - 1));
                  loop.set("length", (int64_t) n);
                  loop.set("first", i == 0);
                  loop.set("last", i == (n - 1));
                  loop.set("previtem", i > 0 ? filtered_items.at(i - 1) : Value());
                  loop.set("nextitem", i < n - 1 ? filtered_items.at(i + 1) : Value());
                  body->render(out, loop_context);
              }
          }
      };

      if (recursive) {
        loop_function = [&](const std::shared_ptr<Context> &, ArgumentsValue & args) {
            if (args.args.size() != 1 || !args.kwargs.empty() || !args.args[0].is_array()) {
                throw std::runtime_error("loop() expects exactly 1 positional iterable argument");
            }
            auto & items = args.args[0];
            visit(items);
            return Value();
        };
      }

      visit(iterable_value);
  }
};

class MacroNode : public TemplateNode {
    std::shared_ptr<VariableExpr> name;
    Expression::Parameters params;
    std::shared_ptr<TemplateNode> body;
    std::unordered_map<std::string, size_t> named_param_positions;
public:
    MacroNode(const Location & location, std::shared_ptr<VariableExpr> && n, Expression::Parameters && p, std::shared_ptr<TemplateNode> && b)
        : TemplateNode(location), name(std::move(n)), params(std::move(p)), body(std::move(b)) {
        for (size_t i = 0; i < params.size(); ++i) {
          const auto & name = params[i].first;
          if (!name.empty()) {
            named_param_positions[name] = i;
          }
        }
    }
    void do_render(std::ostringstream &, const std::shared_ptr<Context> & macro_context) const override {
        if (!name) throw std::runtime_error("MacroNode.name is null");
        if (!body) throw std::runtime_error("MacroNode.body is null");
        auto callable = Value::callable([&](const std::shared_ptr<Context> & context, ArgumentsValue & args) {
            auto call_context = macro_context;
            std::vector<bool> param_set(params.size(), false);
            for (size_t i = 0, n = args.args.size(); i < n; i++) {
                auto & arg = args.args[i];
                if (i >= params.size()) throw std::runtime_error("Too many positional arguments for macro " + name->get_name());
                param_set[i] = true;
                auto & param_name = params[i].first;
                call_context->set(param_name, arg);
            }
            for (auto & [arg_name, value] : args.kwargs) {
                auto it = named_param_positions.find(arg_name);
                if (it == named_param_positions.end()) throw std::runtime_error("Unknown parameter name for macro " + name->get_name() + ": " + arg_name);

                call_context->set(arg_name, value);
                param_set[it->second] = true;
            }
            // Set default values for parameters that were not passed
            for (size_t i = 0, n = params.size(); i < n; i++) {
                if (!param_set[i] && params[i].second != nullptr) {
                    auto val = params[i].second->evaluate(context);
                    call_context->set(params[i].first, val);
                }
            }
            return body->render(call_context);
        });
        macro_context->set(name->get_name(), callable);
    }
};

class FilterNode : public TemplateNode {
    std::shared_ptr<Expression> filter;
    std::shared_ptr<TemplateNode> body;

public:
    FilterNode(const Location & location, std::shared_ptr<Expression> && f, std::shared_ptr<TemplateNode> && b)
        : TemplateNode(location), filter(std::move(f)), body(std::move(b)) {}

    void do_render(std::ostringstream & out, const std::shared_ptr<Context> & context) const override {
        if (!filter) throw std::runtime_error("FilterNode.filter is null");
        if (!body) throw std::runtime_error("FilterNode.body is null");
        auto filter_value = filter->evaluate(context);
        if (!filter_value.is_callable()) {
            throw std::runtime_error("Filter must be a callable: " + filter_value.dump());
        }
        std::string rendered_body = body->render(context);

        ArgumentsValue filter_args = {{Value(rendered_body)}, {}};
        auto result = filter_value.call(context, filter_args);
        out << result.to_str();
    }
};

class SetNode : public TemplateNode {
    std::string ns;
    std::vector<std::string> var_names;
    std::shared_ptr<Expression> value;
public:
    SetNode(const Location & location, const std::string & ns, const std::vector<std::string> & vns, std::shared_ptr<Expression> && v)
        : TemplateNode(location), ns(ns), var_names(vns), value(std::move(v)) {}
    void do_render(std::ostringstream &, const std::shared_ptr<Context> & context) const override {
      if (!value) throw std::runtime_error("SetNode.value is null");
      if (!ns.empty()) {
        if (var_names.size() != 1) {
          throw std::runtime_error("Namespaced set only supports a single variable name");
        }
        auto & name = var_names[0];
        auto ns_value = context->get(ns);
        if (!ns_value.is_object()) throw std::runtime_error("Namespace '" + ns + "' is not an object");
        ns_value.set(name, this->value->evaluate(context));
      } else {
        auto val = value->evaluate(context);
        destructuring_assign(var_names, context, val);
      }
    }
};

class SetTemplateNode : public TemplateNode {
    std::string name;
    std::shared_ptr<TemplateNode> template_value;
public:
    SetTemplateNode(const Location & location, const std::string & name, std::shared_ptr<TemplateNode> && tv)
        : TemplateNode(location), name(name), template_value(std::move(tv)) {}
    void do_render(std::ostringstream &, const std::shared_ptr<Context> & context) const override {
      if (!template_value) throw std::runtime_error("SetTemplateNode.template_value is null");
      Value value { template_value->render(context) };
      context->set(name, value);
    }
};

class IfExpr : public Expression {
    std::shared_ptr<Expression> condition;
    std::shared_ptr<Expression> then_expr;
    std::shared_ptr<Expression> else_expr;
public:
    IfExpr(const Location & location, std::shared_ptr<Expression> && c, std::shared_ptr<Expression> && t, std::shared_ptr<Expression> && e)
        : Expression(location), condition(std::move(c)), then_expr(std::move(t)), else_expr(std::move(e)) {}
    Value do_evaluate(const std::shared_ptr<Context> & context) const override {
      if (!condition) throw std::runtime_error("IfExpr.condition is null");
      if (!then_expr) throw std::runtime_error("IfExpr.then_expr is null");
      if (condition->evaluate(context).to_bool()) {
        return then_expr->evaluate(context);
      }
      if (else_expr) {
        return else_expr->evaluate(context);
      }
      return nullptr;
    }
};

class LiteralExpr : public Expression {
    Value value;
public:
    LiteralExpr(const Location & location, const Value& v)
      : Expression(location), value(v) {}
    Value do_evaluate(const std::shared_ptr<Context> &) const override { return value; }
};

class ArrayExpr : public Expression {
    std::vector<std::shared_ptr<Expression>> elements;
public:
    ArrayExpr(const Location & location, std::vector<std::shared_ptr<Expression>> && e)
      : Expression(location), elements(std::move(e)) {}
    Value do_evaluate(const std::shared_ptr<Context> & context) const override {
        auto result = Value::array();
        for (const auto& e : elements) {
            if (!e) throw std::runtime_error("Array element is null");
            result.push_back(e->evaluate(context));
        }
        return result;
    }
};

class DictExpr : public Expression {
    std::vector<std::pair<std::shared_ptr<Expression>, std::shared_ptr<Expression>>> elements;
public:
    DictExpr(const Location & location, std::vector<std::pair<std::shared_ptr<Expression>, std::shared_ptr<Expression>>> && e)
      : Expression(location), elements(std::move(e)) {}
    Value do_evaluate(const std::shared_ptr<Context> & context) const override {
        auto result = Value::object();
        for (const auto& [key, value] : elements) {
            if (!key) throw std::runtime_error("Dict key is null");
            if (!value) throw std::runtime_error("Dict value is null");
            result.set(key->evaluate(context), value->evaluate(context));
        }
        return result;
    }
};

class SliceExpr : public Expression {
public:
    std::shared_ptr<Expression> start, end;
    SliceExpr(const Location & location, std::shared_ptr<Expression> && s, std::shared_ptr<Expression> && e)
      : Expression(location), start(std::move(s)), end(std::move(e)) {}
    Value do_evaluate(const std::shared_ptr<Context> &) const override {
        throw std::runtime_error("SliceExpr not implemented");
    }
};

class SubscriptExpr : public Expression {
    std::shared_ptr<Expression> base;
    std::shared_ptr<Expression> index;
public:
    SubscriptExpr(const Location & location, std::shared_ptr<Expression> && b, std::shared_ptr<Expression> && i)
        : Expression(location), base(std::move(b)), index(std::move(i)) {}
    Value do_evaluate(const std::shared_ptr<Context> & context) const override {
        if (!base) throw std::runtime_error("SubscriptExpr.base is null");
        if (!index) throw std::runtime_error("SubscriptExpr.index is null");
        auto target_value = base->evaluate(context);
        if (auto slice = dynamic_cast<SliceExpr*>(index.get())) {
          auto start = slice->start ? slice->start->evaluate(context).get<int64_t>() : 0;
          auto end = slice->end ? slice->end->evaluate(context).get<int64_t>() : (int64_t) target_value.size();
          if (target_value.is_string()) {
            std::string s = target_value.get<std::string>();
            if (start < 0) start = s.size() + start;
            if (end < 0) end = s.size() + end;
            return s.substr(start, end - start);
          } else if (target_value.is_array()) {
            if (start < 0) start = target_value.size() + start;
            if (end < 0) end = target_value.size() + end;
            auto result = Value::array();
            for (auto i = start; i < end; ++i) {
              result.push_back(target_value.at(i));
            }
            return result;
          } else {
            throw std::runtime_error(target_value.is_null() ? "Cannot subscript null" : "Subscripting only supported on arrays and strings");
          }
        } else {
          auto index_value = index->evaluate(context);
          if (target_value.is_null()) {
            if (auto t = dynamic_cast<VariableExpr*>(base.get())) {
              throw std::runtime_error("'" + t->get_name() + "' is " + (context->contains(t->get_name()) ? "null" : "not defined"));
            }
            throw std::runtime_error("Trying to access property '" +  index_value.dump() + "' on null!");
          }
          return target_value.get(index_value);
        }
    }
};

class UnaryOpExpr : public Expression {
public:
    enum class Op { Plus, Minus, LogicalNot, Expansion, ExpansionDict };
    std::shared_ptr<Expression> expr;
    Op op;
    UnaryOpExpr(const Location & location, std::shared_ptr<Expression> && e, Op o)
      : Expression(location), expr(std::move(e)), op(o) {}
    Value do_evaluate(const std::shared_ptr<Context> & context) const override {
        if (!expr) throw std::runtime_error("UnaryOpExpr.expr is null");
        auto e = expr->evaluate(context);
        switch (op) {
            case Op::Plus: return e;
            case Op::Minus: return -e;
            case Op::LogicalNot: return !e.to_bool();
            case Op::Expansion:
            case Op::ExpansionDict:
                throw std::runtime_error("Expansion operator is only supported in function calls and collections");

        }
        throw std::runtime_error("Unknown unary operator");
    }
};

class BinaryOpExpr : public Expression {
public:
    enum class Op { StrConcat, Add, Sub, Mul, MulMul, Div, DivDiv, Mod, Eq, Ne, Lt, Gt, Le, Ge, And, Or, In, NotIn, Is, IsNot };
private:
    std::shared_ptr<Expression> left;
    std::shared_ptr<Expression> right;
    Op op;
public:
    BinaryOpExpr(const Location & location, std::shared_ptr<Expression> && l, std::shared_ptr<Expression> && r, Op o)
        : Expression(location), left(std::move(l)), right(std::move(r)), op(o) {}
    Value do_evaluate(const std::shared_ptr<Context> & context) const override {
        if (!left) throw std::runtime_error("BinaryOpExpr.left is null");
        if (!right) throw std::runtime_error("BinaryOpExpr.right is null");
        auto l = left->evaluate(context);

        auto do_eval = [&](const Value & l) -> Value {
          if (op == Op::Is || op == Op::IsNot) {
            auto t = dynamic_cast<VariableExpr*>(right.get());
            if (!t) throw std::runtime_error("Right side of 'is' operator must be a variable");

            auto eval = [&]() {
              const auto & name = t->get_name();
              if (name == "none") return l.is_null();
              if (name == "boolean") return l.is_boolean();
              if (name == "integer") return l.is_number_integer();
              if (name == "float") return l.is_number_float();
              if (name == "number") return l.is_number();
              if (name == "string") return l.is_string();
              if (name == "mapping") return l.is_object();
              if (name == "iterable") return l.is_iterable();
              if (name == "sequence") return l.is_array();
              if (name == "defined") return !l.is_null();
              throw std::runtime_error("Unknown type for 'is' operator: " + name);
            };
            auto value = eval();
            return Value(op == Op::Is ? value : !value);
          }

          if (op == Op::And) {
            if (!l.to_bool()) return Value(false);
            return right->evaluate(context).to_bool();
          } else if (op == Op::Or) {
            if (l.to_bool()) return l;
            return right->evaluate(context);
          }

          auto r = right->evaluate(context);
<<<<<<< HEAD
          // if (op != Op::Eq && op != Op::Ne) {
          //   if (r.is_null() || (l.is_null() && (op != Op::In && op != Op::NotIn))) {
          //     throw std::runtime_error("unsupported operand type(s)");
          //   }
          // }
=======
>>>>>>> 30a1000d
          switch (op) {
              case Op::StrConcat: return l.to_str() + r.to_str();
              case Op::Add:       return l + r;
              case Op::Sub:       return l - r;
              case Op::Mul:       return l * r;
              case Op::Div:       return l / r;
              case Op::MulMul:    return std::pow(l.get<double>(), r.get<double>());
              case Op::DivDiv:    return l.get<int64_t>() / r.get<int64_t>();
              case Op::Mod:       return l.get<int64_t>() % r.get<int64_t>();
              case Op::Eq:        return l == r;
              case Op::Ne:        return l != r;
              case Op::Lt:        return l < r;
              case Op::Gt:        return l > r;
              case Op::Le:        return l <= r;
              case Op::Ge:        return l >= r;
              case Op::In:        return (r.is_array() || r.is_object()) && r.contains(l);
              case Op::NotIn:     return !(r.is_array() && r.contains(l));
              default:            break;
          }
          throw std::runtime_error("Unknown binary operator");
        };

        if (l.is_callable()) {
          return Value::callable([l, do_eval](const std::shared_ptr<Context> & context, ArgumentsValue & args) {
            auto ll = l.call(context, args);
            return do_eval(ll); //args[0].second);
          });
        } else {
          return do_eval(l);
        }
    }
};

struct ArgumentsExpression {
    std::vector<std::shared_ptr<Expression>> args;
    std::vector<std::pair<std::string, std::shared_ptr<Expression>>> kwargs;

    ArgumentsValue evaluate(const std::shared_ptr<Context> & context) const {
        ArgumentsValue vargs;
        for (const auto& arg : this->args) {
            if (auto un_expr = std::dynamic_pointer_cast<UnaryOpExpr>(arg)) {
                if (un_expr->op == UnaryOpExpr::Op::Expansion) {
                    auto array = un_expr->expr->evaluate(context);
                    if (!array.is_array()) {
                        throw std::runtime_error("Expansion operator only supported on arrays");
                    }
                    array.for_each([&](Value & value) {
                        vargs.args.push_back(value);
                    });
                    continue;
                } else if (un_expr->op == UnaryOpExpr::Op::ExpansionDict) {
                    auto dict = un_expr->expr->evaluate(context);
                    if (!dict.is_object()) {
                        throw std::runtime_error("ExpansionDict operator only supported on objects");
                    }
                    dict.for_each([&](const Value & key) {
                        vargs.kwargs.push_back({key.get<std::string>(), dict.at(key)});
                    });
                    continue;
                }
            }
            vargs.args.push_back(arg->evaluate(context));
        }
        for (const auto& [name, value] : this->kwargs) {
            vargs.kwargs.push_back({name, value->evaluate(context)});
        }
        return vargs;
    }
};

static std::string strip(const std::string & s) {
  auto start = s.find_first_not_of(" \t\n\r");
  if (start == std::string::npos) return "";
  auto end = s.find_last_not_of(" \t\n\r");
  return s.substr(start, end - start + 1);
}

static std::string html_escape(const std::string & s) {
  std::string result;
  result.reserve(s.size());
  for (const auto & c : s) {
    switch (c) {
      case '&': result += "&amp;"; break;
      case '<': result += "&lt;"; break;
      case '>': result += "&gt;"; break;
      case '"': result += "&#34;"; break;
      case '\'': result += "&apos;"; break;
      default: result += c; break;
    }
  }
  return result;
}

class MethodCallExpr : public Expression {
    std::shared_ptr<Expression> object;
    std::shared_ptr<VariableExpr> method;
    ArgumentsExpression args;
public:
    MethodCallExpr(const Location & location, std::shared_ptr<Expression> && obj, std::shared_ptr<VariableExpr> && m, ArgumentsExpression && a)
        : Expression(location), object(std::move(obj)), method(std::move(m)), args(std::move(a)) {}
    Value do_evaluate(const std::shared_ptr<Context> & context) const override {
        if (!object) throw std::runtime_error("MethodCallExpr.object is null");
        if (!method) throw std::runtime_error("MethodCallExpr.method is null");
        auto obj = object->evaluate(context);
        auto vargs = args.evaluate(context);
        if (obj.is_null()) {
          throw std::runtime_error("Trying to call method '" + method->get_name() + "' on null");
        }
        if (obj.is_array()) {
          if (method->get_name() == "append") {
              vargs.expectArgs("append method", {1, 1}, {0, 0});
              obj.push_back(vargs.args[0]);
              return Value();
          } else if (method->get_name() == "pop") {
              vargs.expectArgs("pop method", {0, 1}, {0, 0});
              return obj.pop(vargs.args.empty() ? Value() : vargs.args[0]);
          } else if (method->get_name() == "insert") {
              vargs.expectArgs("insert method", {2, 2}, {0, 0});
              auto index = vargs.args[0].get<int64_t>();
              if (index < 0 || index > (int64_t) obj.size()) throw std::runtime_error("Index out of range for insert method");
              obj.insert(index, vargs.args[1]);
              return Value();
          }
        } else if (obj.is_object()) {
          if (method->get_name() == "items") {
            vargs.expectArgs("items method", {0, 0}, {0, 0});
            auto result = Value::array();
            for (const auto& key : obj.keys()) {
              result.push_back(Value::array({key, obj.at(key)}));
            }
            return result;
          } else if (method->get_name() == "pop") {
            vargs.expectArgs("pop method", {1, 1}, {0, 0});
            return obj.pop(vargs.args[0]);
          } else if (method->get_name() == "get") {
            vargs.expectArgs("get method", {1, 2}, {0, 0});
            auto key = vargs.args[0];
            if (vargs.args.size() == 1) {
              return obj.contains(key) ? obj.at(key) : Value();
            } else {
              return obj.contains(key) ? obj.at(key) : vargs.args[1];
            }
          } else if (obj.contains(method->get_name())) {
            auto callable = obj.at(method->get_name());
            if (!callable.is_callable()) {
              throw std::runtime_error("Property '" + method->get_name() + "' is not callable");
            }
            return callable.call(context, vargs);
          }
        } else if (obj.is_string()) {
          auto str = obj.get<std::string>();
          if (method->get_name() == "strip") {
            vargs.expectArgs("strip method", {0, 0}, {0, 0});
            return Value(strip(str));
          } else if (method->get_name() == "endswith") {
            vargs.expectArgs("endswith method", {1, 1}, {0, 0});
            auto suffix = vargs.args[0].get<std::string>();
            return suffix.length() <= str.length() && std::equal(suffix.rbegin(), suffix.rend(), str.rbegin());
          } else if (method->get_name() == "title") {
            vargs.expectArgs("title method", {0, 0}, {0, 0});
            auto res = str;
            for (size_t i = 0, n = res.size(); i < n; ++i) {
              if (i == 0 || std::isspace(res[i - 1])) res[i] = std::toupper(res[i]);
              else res[i] = std::tolower(res[i]);
            }
            return res;
          }
        }
        throw std::runtime_error("Unknown method: " + method->get_name());
    }
};

class CallExpr : public Expression {
public:
    std::shared_ptr<Expression> object;
    ArgumentsExpression args;
    CallExpr(const Location & location, std::shared_ptr<Expression> && obj, ArgumentsExpression && a)
        : Expression(location), object(std::move(obj)), args(std::move(a)) {}
    Value do_evaluate(const std::shared_ptr<Context> & context) const override {
        if (!object) throw std::runtime_error("CallExpr.object is null");
        auto obj = object->evaluate(context);
        if (!obj.is_callable()) {
          throw std::runtime_error("Object is not callable: " + obj.dump(2));
        }
        auto vargs = args.evaluate(context);
        return obj.call(context, vargs);
    }
};

class FilterExpr : public Expression {
    std::vector<std::shared_ptr<Expression>> parts;
public:
    FilterExpr(const Location & location, std::vector<std::shared_ptr<Expression>> && p)
      : Expression(location), parts(std::move(p)) {}
    Value do_evaluate(const std::shared_ptr<Context> & context) const override {
        Value result;
        bool first = true;
        for (const auto& part : parts) {
          if (!part) throw std::runtime_error("FilterExpr.part is null");
          if (first) {
            first = false;
            result = part->evaluate(context);
          } else {
            if (auto ce = dynamic_cast<CallExpr*>(part.get())) {
              auto target = ce->object->evaluate(context);
              ArgumentsValue args = ce->args.evaluate(context);
              args.args.insert(args.args.begin(), result);
              result = target.call(context, args);
            } else {
              auto callable = part->evaluate(context);
              ArgumentsValue args;
              args.args.insert(args.args.begin(), result);
              result = callable.call(context, args);
            }
          }
        }
        return result;
    }

    void prepend(std::shared_ptr<Expression> && e) {
        parts.insert(parts.begin(), std::move(e));
    }
};

class Parser {
private:
    using CharIterator = std::string::const_iterator;

    std::shared_ptr<std::string> template_str;
    CharIterator start, end, it;
    Options options;

    Parser(const std::shared_ptr<std::string>& template_str, const Options & options) : template_str(template_str), options(options) {
      if (!template_str) throw std::runtime_error("Template string is null");
      start = it = this->template_str->begin();
      end = this->template_str->end();
    }

    bool consumeSpaces(SpaceHandling space_handling = SpaceHandling::Strip) {
      if (space_handling == SpaceHandling::Strip) {
        while (it != end && std::isspace(*it)) ++it;
      }
      return true;
    }

    std::unique_ptr<std::string> parseString() {
      auto doParse = [&](char quote) -> std::unique_ptr<std::string> {
        if (it == end || *it != quote) return nullptr;
        std::string result;
        bool escape = false;
        for (++it; it != end; ++it) {
          if (escape) {
            escape = false;
            switch (*it) {
              case 'n': result += '\n'; break;
              case 'r': result += '\r'; break;
              case 't': result += '\t'; break;
              case 'b': result += '\b'; break;
              case 'f': result += '\f'; break;
              case '\\': result += '\\'; break;
              default:
                if (*it == quote) {
                  result += quote;
                } else {
                  result += *it;
                }
                break;
            }
          } else if (*it == '\\') {
            escape = true;
          } else if (*it == quote) {
              ++it;
            return std::make_unique<std::string>(std::move(result));
          } else {
            result += *it;
          }
        }
        return nullptr;
      };

      consumeSpaces();
      if (it == end) return nullptr;
      if (*it == '"') return doParse('"');
      if (*it == '\'') return doParse('\'');
      return nullptr;
    }

    json parseNumber(CharIterator& it, const CharIterator& end) {
        auto before = it;
        consumeSpaces();
        auto start = it;
        bool hasDecimal = false;
        bool hasExponent = false;

        if (it != end && (*it == '-' || *it == '+')) ++it;

        while (it != end) {
          if (std::isdigit(*it)) {
            ++it;
          } else if (*it == '.') {
            if (hasDecimal) throw std::runtime_error("Multiple decimal points");
            hasDecimal = true;
            ++it;
          } else if (it != start && (*it == 'e' || *it == 'E')) {
            if (hasExponent) throw std::runtime_error("Multiple exponents");
            hasExponent = true;
            ++it;
          } else {
            break;
          }
        }
        if (start == it) {
          it = before;
          return json(); // No valid characters found
        }

        std::string str(start, it);
        try {
          return json::parse(str);
        } catch (json::parse_error& e) {
          throw std::runtime_error("Failed to parse number: '" + str + "' (" + std::string(e.what()) + ")");
          return json();
        }
    }

    /** integer, float, bool, string */
    std::shared_ptr<Value> parseConstant() {
      auto start = it;
      consumeSpaces();
      if (it == end) return nullptr;
      if (*it == '"' || *it == '\'') {
        auto str = parseString();
        if (str) return std::make_shared<Value>(*str);
      }
      static std::regex prim_tok(R"(true\b|True\b|false\b|False\b|None\b)");
      auto token = consumeToken(prim_tok);
      if (!token.empty()) {
        if (token == "true" || token == "True") return std::make_shared<Value>(true);
        if (token == "false" || token == "False") return std::make_shared<Value>(false);
        if (token == "None") return std::make_shared<Value>(nullptr);
        throw std::runtime_error("Unknown constant token: " + token);
      }

      auto number = parseNumber(it, end);
      if (!number.is_null()) return std::make_shared<Value>(number);

      it = start;
      return nullptr;
    }

    class expression_parsing_error : public std::runtime_error {
        const CharIterator it;
      public:
        expression_parsing_error(const std::string & message, const CharIterator & it)
            : std::runtime_error(message), it(it) {}
        size_t get_pos(const CharIterator & begin) const {
            return std::distance(begin, it);
      }
    };

    bool peekSymbols(const std::vector<std::string> & symbols) const {
        for (const auto & symbol : symbols) {
            if (std::distance(it, end) >= (int64_t) symbol.size() && std::string(it, it + symbol.size()) == symbol) {
                return true;
            }
        }
        return false;
    }

    std::vector<std::string> consumeTokenGroups(const std::regex & regex, SpaceHandling space_handling = SpaceHandling::Strip) {
        auto start = it;
        consumeSpaces(space_handling);
        std::smatch match;
        if (std::regex_search(it, end, match, regex) && match.position() == 0) {
            it += match[0].length();
            std::vector<std::string> ret;
            for (size_t i = 0, n = match.size(); i < n; ++i) {
                ret.push_back(match[i].str());
            }
            return ret;
        }
        it = start;
        return {};
    }
    std::string consumeToken(const std::regex & regex, SpaceHandling space_handling = SpaceHandling::Strip) {
        auto start = it;
        consumeSpaces(space_handling);
        std::smatch match;
        if (std::regex_search(it, end, match, regex) && match.position() == 0) {
            it += match[0].length();
            return match[0].str();
        }
        it = start;
        return "";
    }

    std::string consumeToken(const std::string & token, SpaceHandling space_handling = SpaceHandling::Strip) {
        auto start = it;
        consumeSpaces(space_handling);
        if (std::distance(it, end) >= (int64_t) token.size() && std::string(it, it + token.size()) == token) {
            it += token.size();
            return token;
        }
        it = start;
        return "";
    }

    std::shared_ptr<Expression> parseExpression(bool allow_if_expr = true) {
        auto left = parseLogicalOr();
        if (it == end) return left;

        if (!allow_if_expr) return left;

        static std::regex if_tok(R"(if\b)");
        if (consumeToken(if_tok).empty()) {
          return left;
        }

        auto location = get_location();
        auto [condition, else_expr] = parseIfExpression();
        return std::make_shared<IfExpr>(location, std::move(condition), std::move(left), std::move(else_expr));
    }

    Location get_location() const {
        return {template_str, (size_t) std::distance(start, it)};
    }

    std::pair<std::shared_ptr<Expression>, std::shared_ptr<Expression>> parseIfExpression() {
        auto condition = parseLogicalOr();
        if (!condition) throw std::runtime_error("Expected condition expression");

        static std::regex else_tok(R"(else\b)");
        std::shared_ptr<Expression> else_expr;
        if (!consumeToken(else_tok).empty()) {
          else_expr = parseExpression();
          if (!else_expr) throw std::runtime_error("Expected 'else' expression");
        }
        return std::pair(std::move(condition), std::move(else_expr));
    }

    std::shared_ptr<Expression> parseLogicalOr() {
        auto left = parseLogicalAnd();
        if (!left) throw std::runtime_error("Expected left side of 'logical or' expression");

        static std::regex or_tok(R"(or\b)");
        auto location = get_location();
        while (!consumeToken(or_tok).empty()) {
            auto right = parseLogicalAnd();
            if (!right) throw std::runtime_error("Expected right side of 'or' expression");
            left = std::make_shared<BinaryOpExpr>(location, std::move(left), std::move(right), BinaryOpExpr::Op::Or);
        }
        return left;
    }

    std::shared_ptr<Expression> parseLogicalNot() {
        static std::regex not_tok(R"(not\b)");
        auto location = get_location();

        if (!consumeToken(not_tok).empty()) {
          auto sub = parseLogicalNot();
          if (!sub) throw std::runtime_error("Expected expression after 'not' keyword");
          return std::make_shared<UnaryOpExpr>(location, std::move(sub), UnaryOpExpr::Op::LogicalNot);
        }
        return parseLogicalCompare();
    }

    std::shared_ptr<Expression> parseLogicalAnd() {
        auto left = parseLogicalNot();
        if (!left) throw std::runtime_error("Expected left side of 'logical and' expression");

        static std::regex and_tok(R"(and\b)");
        auto location = get_location();
        while (!consumeToken(and_tok).empty()) {
            auto right = parseLogicalNot();
            if (!right) throw std::runtime_error("Expected right side of 'and' expression");
            left = std::make_shared<BinaryOpExpr>(location, std::move(left), std::move(right), BinaryOpExpr::Op::And);
        }
        return left;
    }

    std::shared_ptr<Expression> parseLogicalCompare() {
        auto left = parseStringConcat();
        if (!left) throw std::runtime_error("Expected left side of 'logical compare' expression");

        static std::regex compare_tok(R"(==|!=|<=?|>=?|in\b|is\b|not[\r\n\s]+in\b)");
        static std::regex not_tok(R"(not\b)");
        std::string op_str;
        while (!(op_str = consumeToken(compare_tok)).empty()) {
            auto location = get_location();
            if (op_str == "is") {
              auto negated = !consumeToken(not_tok).empty();

              auto identifier = parseIdentifier();
              if (!identifier) throw std::runtime_error("Expected identifier after 'is' keyword");

              return std::make_shared<BinaryOpExpr>(
                  left->location,
                  std::move(left), std::move(identifier),
                  negated ? BinaryOpExpr::Op::IsNot : BinaryOpExpr::Op::Is);
            }
            auto right = parseStringConcat();
            if (!right) throw std::runtime_error("Expected right side of 'logical compare' expression");
            BinaryOpExpr::Op op;
            if (op_str == "==") op = BinaryOpExpr::Op::Eq;
            else if (op_str == "!=") op = BinaryOpExpr::Op::Ne;
            else if (op_str == "<") op = BinaryOpExpr::Op::Lt;
            else if (op_str == ">") op = BinaryOpExpr::Op::Gt;
            else if (op_str == "<=") op = BinaryOpExpr::Op::Le;
            else if (op_str == ">=") op = BinaryOpExpr::Op::Ge;
            else if (op_str == "in") op = BinaryOpExpr::Op::In;
            else if (op_str.substr(0, 3) == "not") op = BinaryOpExpr::Op::NotIn;
            else throw std::runtime_error("Unknown comparison operator: " + op_str);
            left = std::make_shared<BinaryOpExpr>(get_location(), std::move(left), std::move(right), op);
        }
        return left;
    }

    Expression::Parameters parseParameters() {
        consumeSpaces();
        if (consumeToken("(").empty()) throw std::runtime_error("Expected opening parenthesis in param list");

        Expression::Parameters result;

        while (it != end) {
            if (!consumeToken(")").empty()) {
                return result;
            }
            auto expr = parseExpression();
            if (!expr) throw std::runtime_error("Expected expression in call args");

            if (auto ident = dynamic_cast<VariableExpr*>(expr.get())) {
                if (!consumeToken("=").empty()) {
                    auto value = parseExpression();
                    if (!value) throw std::runtime_error("Expected expression in for named arg");
                    result.emplace_back(ident->get_name(), std::move(value));
                } else {
                    result.emplace_back(ident->get_name(), nullptr);
                }
            } else {
                result.emplace_back(std::string(), std::move(expr));
            }
            if (consumeToken(",").empty()) {
              if (consumeToken(")").empty()) {
                throw std::runtime_error("Expected closing parenthesis in call args");
              }
              return result;
            }
        }
        throw std::runtime_error("Expected closing parenthesis in call args");
    }

    ArgumentsExpression parseCallArgs() {
        consumeSpaces();
        if (consumeToken("(").empty()) throw std::runtime_error("Expected opening parenthesis in call args");

        ArgumentsExpression result;

        while (it != end) {
            if (!consumeToken(")").empty()) {
                return result;
            }
            auto expr = parseExpression();
            if (!expr) throw std::runtime_error("Expected expression in call args");

            if (auto ident = dynamic_cast<VariableExpr*>(expr.get())) {
                if (!consumeToken("=").empty()) {
                    auto value = parseExpression();
                    if (!value) throw std::runtime_error("Expected expression in for named arg");
                    result.kwargs.emplace_back(ident->get_name(), std::move(value));
                } else {
                    result.args.emplace_back(std::move(expr));
                }
            } else {
                result.args.emplace_back(std::move(expr));
            }
            if (consumeToken(",").empty()) {
              if (consumeToken(")").empty()) {
                throw std::runtime_error("Expected closing parenthesis in call args");
              }
              return result;
            }
        }
        throw std::runtime_error("Expected closing parenthesis in call args");
    }

    std::shared_ptr<VariableExpr> parseIdentifier() {
        static std::regex ident_regex(R"((?!(?:not|is|and|or|del)\b)[a-zA-Z_]\w*)");
        auto location = get_location();
        auto ident = consumeToken(ident_regex);
        if (ident.empty())
          return nullptr;
        return std::make_shared<VariableExpr>(location, ident);
    }

    std::shared_ptr<Expression> parseStringConcat() {
        auto left = parseMathPow();
        if (!left) throw std::runtime_error("Expected left side of 'string concat' expression");

        static std::regex concat_tok(R"(~(?!\}))");
        if (!consumeToken(concat_tok).empty()) {
            auto right = parseLogicalAnd();
            if (!right) throw std::runtime_error("Expected right side of 'string concat' expression");
            left = std::make_shared<BinaryOpExpr>(get_location(), std::move(left), std::move(right), BinaryOpExpr::Op::StrConcat);
        }
        return left;
    }

    std::shared_ptr<Expression> parseMathPow() {
        auto left = parseMathPlusMinus();
        if (!left) throw std::runtime_error("Expected left side of 'math pow' expression");

        while (!consumeToken("**").empty()) {
            auto right = parseMathPlusMinus();
            if (!right) throw std::runtime_error("Expected right side of 'math pow' expression");
            left = std::make_shared<BinaryOpExpr>(get_location(), std::move(left), std::move(right), BinaryOpExpr::Op::MulMul);
        }
        return left;
    }

    std::shared_ptr<Expression> parseMathPlusMinus() {
        static std::regex plus_minus_tok(R"(\+|-(?![}%#]\}))");

        auto left = parseMathMulDiv();
        if (!left) throw std::runtime_error("Expected left side of 'math plus/minus' expression");
        std::string op_str;
        while (!(op_str = consumeToken(plus_minus_tok)).empty()) {
            auto right = parseMathMulDiv();
            if (!right) throw std::runtime_error("Expected right side of 'math plus/minus' expression");
            auto op = op_str == "+" ? BinaryOpExpr::Op::Add : BinaryOpExpr::Op::Sub;
            left = std::make_shared<BinaryOpExpr>(get_location(), std::move(left), std::move(right), op);
        }
        return left;
    }

    std::shared_ptr<Expression> parseMathMulDiv() {
        auto left = parseMathUnaryPlusMinus();
        if (!left) throw std::runtime_error("Expected left side of 'math mul/div' expression");

        static std::regex mul_div_tok(R"(\*\*?|//?|%(?!\}))");
        std::string op_str;
        while (!(op_str = consumeToken(mul_div_tok)).empty()) {
            auto right = parseMathUnaryPlusMinus();
            if (!right) throw std::runtime_error("Expected right side of 'math mul/div' expression");
            auto op = op_str == "*" ? BinaryOpExpr::Op::Mul
                : op_str == "**" ? BinaryOpExpr::Op::MulMul
                : op_str == "/" ? BinaryOpExpr::Op::Div
                : op_str == "//" ? BinaryOpExpr::Op::DivDiv
                : BinaryOpExpr::Op::Mod;
            left = std::make_shared<BinaryOpExpr>(get_location(), std::move(left), std::move(right), op);
        }

        if (!consumeToken("|").empty()) {
            auto expr = parseMathMulDiv();
            if (auto filter = dynamic_cast<FilterExpr*>(expr.get())) {
                filter->prepend(std::move(left));
                return expr;
            } else {
                std::vector<std::shared_ptr<Expression>> parts;
                parts.emplace_back(std::move(left));
                parts.emplace_back(std::move(expr));
                return std::make_shared<FilterExpr>(get_location(), std::move(parts));
            }
        }
        return left;
    }

    std::shared_ptr<Expression> call_func(const std::string & name, ArgumentsExpression && args) const {
        return std::make_shared<CallExpr>(get_location(), std::make_shared<VariableExpr>(get_location(), name), std::move(args));
    }

    std::shared_ptr<Expression> parseMathUnaryPlusMinus() {
        static std::regex unary_plus_minus_tok(R"(\+|-(?![}%#]\}))");
        auto op_str = consumeToken(unary_plus_minus_tok);
        auto expr = parseExpansion();
        if (!expr) throw std::runtime_error("Expected expr of 'unary plus/minus/expansion' expression");

        if (!op_str.empty()) {
            auto op = op_str == "+" ? UnaryOpExpr::Op::Plus : UnaryOpExpr::Op::Minus;
            return std::make_shared<UnaryOpExpr>(get_location(), std::move(expr), op);
        }
        return expr;
    }

    std::shared_ptr<Expression> parseExpansion() {
      static std::regex expansion_tok(R"(\*\*?)");
      auto op_str = consumeToken(expansion_tok);
      auto expr = parseValueExpression();
      if (op_str.empty()) return expr;
      if (!expr) throw std::runtime_error("Expected expr of 'expansion' expression");
      return std::make_shared<UnaryOpExpr>(get_location(), std::move(expr), op_str == "*" ? UnaryOpExpr::Op::Expansion : UnaryOpExpr::Op::ExpansionDict);
    }

    std::shared_ptr<Expression> parseValueExpression() {
      auto parseValue = [&]() -> std::shared_ptr<Expression> {
        auto location = get_location();
        auto constant = parseConstant();
        if (constant) return std::make_shared<LiteralExpr>(location, *constant);

        static std::regex null_regex(R"(null\b)");
        if (!consumeToken(null_regex).empty()) return std::make_shared<LiteralExpr>(location, Value());

        auto identifier = parseIdentifier();
        if (identifier) return identifier;

        auto braced = parseBracedExpressionOrArray();
        if (braced) return braced;

        auto array = parseArray();
        if (array) return array;

        auto dictionary = parseDictionary();
        if (dictionary) return dictionary;

        throw std::runtime_error("Expected value expression");
      };

      auto value = parseValue();

      while (it != end && consumeSpaces() && peekSymbols({ "[", "." })) {
        if (!consumeToken("[").empty()) {
            std::shared_ptr<Expression> index;
            if (!consumeToken(":").empty()) {
              auto slice_end = parseExpression();
              index = std::make_shared<SliceExpr>(slice_end->location, nullptr, std::move(slice_end));
            } else {
              auto slice_start = parseExpression();
              if (!consumeToken(":").empty()) {
                consumeSpaces();
                if (peekSymbols({ "]" })) {
                  index = std::make_shared<SliceExpr>(slice_start->location, std::move(slice_start), nullptr);
                } else {
                  auto slice_end = parseExpression();
                  index = std::make_shared<SliceExpr>(slice_start->location, std::move(slice_start), std::move(slice_end));
                }
              } else {
                index = std::move(slice_start);
              }
            }
            if (!index) throw std::runtime_error("Empty index in subscript");
            if (consumeToken("]").empty()) throw std::runtime_error("Expected closing bracket in subscript");

            value = std::make_shared<SubscriptExpr>(value->location, std::move(value), std::move(index));
        } else if (!consumeToken(".").empty()) {
            auto identifier = parseIdentifier();
            if (!identifier) throw std::runtime_error("Expected identifier in subscript");

            consumeSpaces();
            if (peekSymbols({ "(" })) {
              auto callParams = parseCallArgs();
              value = std::make_shared<MethodCallExpr>(identifier->location, std::move(value), std::move(identifier), std::move(callParams));
            } else {
              auto key = std::make_shared<LiteralExpr>(identifier->location, Value(identifier->get_name()));
              value = std::make_shared<SubscriptExpr>(identifier->location, std::move(value), std::move(key));
            }
        }
        consumeSpaces();
      }

      if (peekSymbols({ "(" })) {
        auto location = get_location();
        auto callParams = parseCallArgs();
        value = std::make_shared<CallExpr>(location, std::move(value), std::move(callParams));
      }
      return value;
    }

    std::shared_ptr<Expression> parseBracedExpressionOrArray() {
        if (consumeToken("(").empty()) return nullptr;

        auto expr = parseExpression();
        if (!expr) throw std::runtime_error("Expected expression in braced expression");

        if (!consumeToken(")").empty()) {
            return expr;  // Drop the parentheses
        }

        std::vector<std::shared_ptr<Expression>> tuple;
        tuple.emplace_back(std::move(expr));

        while (it != end) {
          if (consumeToken(",").empty()) throw std::runtime_error("Expected comma in tuple");
          auto next = parseExpression();
          if (!next) throw std::runtime_error("Expected expression in tuple");
          tuple.push_back(std::move(next));

          if (!consumeToken(")").empty()) {
              return std::make_shared<ArrayExpr>(get_location(), std::move(tuple));
          }
        }
        throw std::runtime_error("Expected closing parenthesis");
    }

    std::shared_ptr<Expression> parseArray() {
        if (consumeToken("[").empty()) return nullptr;

        std::vector<std::shared_ptr<Expression>> elements;
        if (!consumeToken("]").empty()) {
            return std::make_shared<ArrayExpr>(get_location(), std::move(elements));
        }
        auto first_expr = parseExpression();
        if (!first_expr) throw std::runtime_error("Expected first expression in array");
        elements.push_back(std::move(first_expr));

        while (it != end) {
            if (!consumeToken(",").empty()) {
              auto expr = parseExpression();
              if (!expr) throw std::runtime_error("Expected expression in array");
              elements.push_back(std::move(expr));
            } else if (!consumeToken("]").empty()) {
                return std::make_shared<ArrayExpr>(get_location(), std::move(elements));
            } else {
                throw std::runtime_error("Expected comma or closing bracket in array");
            }
        }
        throw std::runtime_error("Expected closing bracket");
    }

    std::shared_ptr<Expression> parseDictionary() {
        if (consumeToken("{").empty()) return nullptr;

        std::vector<std::pair<std::shared_ptr<Expression>, std::shared_ptr<Expression>>> elements;
        if (!consumeToken("}").empty()) {
            return std::make_shared<DictExpr>(get_location(), std::move(elements));
        }

        auto parseKeyValuePair = [&]() {
            auto key = parseExpression();
            if (!key) throw std::runtime_error("Expected key in dictionary");
            if (consumeToken(":").empty()) throw std::runtime_error("Expected colon betweek key & value in dictionary");
            auto value = parseExpression();
            if (!value) throw std::runtime_error("Expected value in dictionary");
            elements.emplace_back(std::pair(std::move(key), std::move(value)));
        };

        parseKeyValuePair();

        while (it != end) {
            if (!consumeToken(",").empty()) {
                parseKeyValuePair();
            } else if (!consumeToken("}").empty()) {
                return std::make_shared<DictExpr>(get_location(), std::move(elements));
            } else {
                throw std::runtime_error("Expected comma or closing brace in dictionary");
            }
        }
        throw std::runtime_error("Expected closing brace");
    }

    SpaceHandling parsePreSpace(const std::string& s) const {
        if (s == "-")
          return SpaceHandling::Strip;
        return SpaceHandling::Keep;
    }

    SpaceHandling parsePostSpace(const std::string& s) const {
        if (s == "-") return SpaceHandling::Strip;
        return SpaceHandling::Keep;
    }

    using TemplateTokenVector = std::vector<std::unique_ptr<TemplateToken>>;
    using TemplateTokenIterator = TemplateTokenVector::const_iterator;

    std::vector<std::string> parseVarNames() {
      static std::regex varnames_regex(R"(((?:\w+)(?:[\r\n\s]*,[\r\n\s]*(?:\w+))*)[\r\n\s]*)");

      std::vector<std::string> group;
      if ((group = consumeTokenGroups(varnames_regex)).empty()) throw std::runtime_error("Expected variable names");
      std::vector<std::string> varnames;
      std::istringstream iss(group[1]);
      std::string varname;
      while (std::getline(iss, varname, ',')) {
        varnames.push_back(strip(varname));
      }
      return varnames;
    }

    std::runtime_error unexpected(const TemplateToken & token) const {
      return std::runtime_error("Unexpected " + TemplateToken::typeToString(token.type)
        + error_location_suffix(*template_str, token.location.pos));
    }
    std::runtime_error unterminated(const TemplateToken & token) const {
      return std::runtime_error("Unterminated " + TemplateToken::typeToString(token.type)
        + error_location_suffix(*template_str, token.location.pos));
    }

    TemplateTokenVector tokenize() {
      static std::regex comment_tok(R"(\{#([-~]?)(.*?)([-~]?)#\})");
      static std::regex expr_open_regex(R"(\{\{([-~])?)");
      static std::regex block_open_regex(R"(^\{%([-~])?[\s\n\r]*)");
      static std::regex block_keyword_tok(R"((if|else|elif|endif|for|endfor|generation|endgeneration|set|endset|block|endblock|macro|endmacro|filter|endfilter)\b)");
      static std::regex non_text_open_regex(R"(\{\{|\{%|\{#)");
      static std::regex expr_close_regex(R"([\s\n\r]*([-~])?\}\})");
      static std::regex block_close_regex(R"([\s\n\r]*([-~])?%\})");

      TemplateTokenVector tokens;
      std::vector<std::string> group;
      std::string text;
      std::smatch match;

      try {
        while (it != end) {
          auto location = get_location();

          if (!(group = consumeTokenGroups(comment_tok, SpaceHandling::Keep)).empty()) {
            auto pre_space = parsePreSpace(group[1]);
            auto content = group[2];
            auto post_space = parsePostSpace(group[3]);
            tokens.push_back(std::make_unique<CommentTemplateToken>(location, pre_space, post_space, content));
          } else if (!(group = consumeTokenGroups(expr_open_regex, SpaceHandling::Keep)).empty()) {
            auto pre_space = parsePreSpace(group[1]);
            auto expr = parseExpression();

            if ((group = consumeTokenGroups(expr_close_regex)).empty()) {
              throw std::runtime_error("Expected closing expression tag");
            }

            auto post_space = parsePostSpace(group[1]);
            tokens.push_back(std::make_unique<ExpressionTemplateToken>(location, pre_space, post_space, std::move(expr)));
          } else if (!(group = consumeTokenGroups(block_open_regex, SpaceHandling::Keep)).empty()) {
            auto pre_space = parsePreSpace(group[1]);

            std::string keyword;

            auto parseBlockClose = [&]() -> SpaceHandling {
              if ((group = consumeTokenGroups(block_close_regex)).empty()) throw std::runtime_error("Expected closing block tag");
              return parsePostSpace(group[1]);
            };

            if ((keyword = consumeToken(block_keyword_tok)).empty()) throw std::runtime_error("Expected block keyword");

            if (keyword == "if") {
              auto condition = parseExpression();
              if (!condition) throw std::runtime_error("Expected condition in if block");

              auto post_space = parseBlockClose();
              tokens.push_back(std::make_unique<IfTemplateToken>(location, pre_space, post_space, std::move(condition)));
            } else if (keyword == "elif") {
              auto condition = parseExpression();
              if (!condition) throw std::runtime_error("Expected condition in elif block");

              auto post_space = parseBlockClose();
              tokens.push_back(std::make_unique<ElifTemplateToken>(location, pre_space, post_space, std::move(condition)));
            } else if (keyword == "else") {
              auto post_space = parseBlockClose();
              tokens.push_back(std::make_unique<ElseTemplateToken>(location, pre_space, post_space));
            } else if (keyword == "endif") {
              auto post_space = parseBlockClose();
              tokens.push_back(std::make_unique<EndIfTemplateToken>(location, pre_space, post_space));
            } else if (keyword == "for") {
              static std::regex recursive_tok(R"(recursive\b)");
              static std::regex if_tok(R"(if\b)");

              auto varnames = parseVarNames();
              static std::regex in_tok(R"(in\b)");
              if (consumeToken(in_tok).empty()) throw std::runtime_error("Expected 'in' keyword in for block");
              auto iterable = parseExpression(/* allow_if_expr = */ false);
              if (!iterable) throw std::runtime_error("Expected iterable in for block");

              std::shared_ptr<Expression> condition;
              if (!consumeToken(if_tok).empty()) {
                condition = parseExpression();
              }
              auto recursive = !consumeToken(recursive_tok).empty();

              auto post_space = parseBlockClose();
              tokens.push_back(std::make_unique<ForTemplateToken>(location, pre_space, post_space, std::move(varnames), std::move(iterable), std::move(condition), recursive));
            } else if (keyword == "endfor") {
              auto post_space = parseBlockClose();
              tokens.push_back(std::make_unique<EndForTemplateToken>(location, pre_space, post_space));
            } else if (keyword == "generation") {
              auto post_space = parseBlockClose();
              tokens.push_back(std::make_unique<GenerationTemplateToken>(location, pre_space, post_space));
            } else if (keyword == "endgeneration") {
              auto post_space = parseBlockClose();
              tokens.push_back(std::make_unique<EndGenerationTemplateToken>(location, pre_space, post_space));
            } else if (keyword == "set") {
              static std::regex namespaced_var_regex(R"((\w+)[\s\n\r]*\.[\s\n\r]*(\w+))");

              std::string ns;
              std::vector<std::string> var_names;
              std::shared_ptr<Expression> value;
              if (!(group = consumeTokenGroups(namespaced_var_regex)).empty()) {
                ns = group[1];
                var_names.push_back(group[2]);

                if (consumeToken("=").empty()) throw std::runtime_error("Expected equals sign in set block");

                value = parseExpression();
                if (!value) throw std::runtime_error("Expected value in set block");
              } else {
                var_names = parseVarNames();

                if (!consumeToken("=").empty()) {
                  value = parseExpression();
                  if (!value) throw std::runtime_error("Expected value in set block");
                }
              }
              auto post_space = parseBlockClose();
              tokens.push_back(std::make_unique<SetTemplateToken>(location, pre_space, post_space, ns, var_names, std::move(value)));
            } else if (keyword == "endset") {
              auto post_space = parseBlockClose();
              tokens.push_back(std::make_unique<EndSetTemplateToken>(location, pre_space, post_space));
            } else if (keyword == "macro") {
              auto macroname = parseIdentifier();
              if (!macroname) throw std::runtime_error("Expected macro name in macro block");
              auto params = parseParameters();

              auto post_space = parseBlockClose();
              tokens.push_back(std::make_unique<MacroTemplateToken>(location, pre_space, post_space, std::move(macroname), std::move(params)));
            } else if (keyword == "endmacro") {
              auto post_space = parseBlockClose();
              tokens.push_back(std::make_unique<EndMacroTemplateToken>(location, pre_space, post_space));
            } else if (keyword == "filter") {
              auto filter = parseExpression();
              if (!filter) throw std::runtime_error("Expected expression in filter block");

              auto post_space = parseBlockClose();
              tokens.push_back(std::make_unique<FilterTemplateToken>(location, pre_space, post_space, std::move(filter)));
            } else if (keyword == "endfilter") {
              auto post_space = parseBlockClose();
              tokens.push_back(std::make_unique<EndFilterTemplateToken>(location, pre_space, post_space));
            } else {
              throw std::runtime_error("Unexpected block: " + keyword);
            }
          } else if (std::regex_search(it, end, match, non_text_open_regex)) {
            auto text_end = it + match.position();
            text = std::string(it, text_end);
            it = text_end;
            tokens.push_back(std::make_unique<TextTemplateToken>(location, SpaceHandling::Keep, SpaceHandling::Keep, text));
          } else {
            text = std::string(it, end);
            it = end;
            tokens.push_back(std::make_unique<TextTemplateToken>(location, SpaceHandling::Keep, SpaceHandling::Keep, text));
          }
        }
        return tokens;
      } catch (const std::exception & e) {
        throw std::runtime_error(e.what() + error_location_suffix(*template_str, std::distance(start, it)));
      }
    }

    std::shared_ptr<TemplateNode> parseTemplate(
          const TemplateTokenIterator & begin,
          TemplateTokenIterator & it,
          const TemplateTokenIterator & end,
          bool fully = false) const {
        std::vector<std::shared_ptr<TemplateNode>> children;
        while (it != end) {
          const auto start = it;
          const auto & token = *(it++);
          if (auto if_token = dynamic_cast<IfTemplateToken*>(token.get())) {
              std::vector<std::pair<std::shared_ptr<Expression>, std::shared_ptr<TemplateNode>>> cascade;
              cascade.emplace_back(std::move(if_token->condition), parseTemplate(begin, it, end));

              while (it != end && (*it)->type == TemplateToken::Type::Elif) {
                  auto elif_token = dynamic_cast<ElifTemplateToken*>((*(it++)).get());
                  cascade.emplace_back(std::move(elif_token->condition), parseTemplate(begin, it, end));
              }

              if (it != end && (*it)->type == TemplateToken::Type::Else) {
                cascade.emplace_back(nullptr, parseTemplate(begin, ++it, end));
              }
              if (it == end || (*(it++))->type != TemplateToken::Type::EndIf) {
                  throw unterminated(**start);
              }
              children.emplace_back(std::make_shared<IfNode>(token->location, std::move(cascade)));
          } else if (auto for_token = dynamic_cast<ForTemplateToken*>(token.get())) {
              auto body = parseTemplate(begin, it, end);
              auto else_body = std::shared_ptr<TemplateNode>();
              if (it != end && (*it)->type == TemplateToken::Type::Else) {
                else_body = parseTemplate(begin, ++it, end);
              }
              if (it == end || (*(it++))->type != TemplateToken::Type::EndFor) {
                  throw unterminated(**start);
              }
              children.emplace_back(std::make_shared<ForNode>(token->location, std::move(for_token->var_names), std::move(for_token->iterable), std::move(for_token->condition), std::move(body), for_token->recursive, std::move(else_body)));
          } else if (dynamic_cast<GenerationTemplateToken*>(token.get())) {
              auto body = parseTemplate(begin, it, end);
              if (it == end || (*(it++))->type != TemplateToken::Type::EndGeneration) {
                  throw unterminated(**start);
              }
              // Treat as a no-op, as our scope is templates for inference, not training (`{% generation %}` wraps generated tokens for masking).
              children.emplace_back(std::move(body));
          } else if (auto text_token = dynamic_cast<TextTemplateToken*>(token.get())) {
              SpaceHandling pre_space = (it - 1) != begin ? (*(it - 2))->post_space : SpaceHandling::Keep;
              SpaceHandling post_space = it != end ? (*it)->pre_space : SpaceHandling::Keep;

              auto text = text_token->text;
              if (post_space == SpaceHandling::Strip) {
                static std::regex trailing_space_regex(R"((\s|\r|\n)+$)");
                text = std::regex_replace(text, trailing_space_regex, "");
              } else if (options.lstrip_blocks && it != end) {
                auto i = text.size();
                while (i > 0 && (text[i - 1] == ' ' || text[i - 1] == '\t')) i--;
                if ((i == 0 && (it - 1) == begin) || (i > 0 && text[i - 1] == '\n')) {
                  text.resize(i);
                }
              }
              if (pre_space == SpaceHandling::Strip) {
                static std::regex leading_space_regex(R"(^(\s|\r|\n)+)");
                text = std::regex_replace(text, leading_space_regex, "");
              } else if (options.trim_blocks && (it - 1) != begin && !dynamic_cast<ExpressionTemplateToken*>((*(it - 2)).get())) {
                if (text.length() > 0 && text[0] == '\n') {
                  text.erase(0, 1);
                }
              }
              if (it == end && !options.keep_trailing_newline) {
                auto i = text.size();
                if (i > 0 && text[i - 1] == '\n') {
                  i--;
                  if (i > 0 && text[i - 1] == '\r') i--;
                  text.resize(i);
                }
              }
              children.emplace_back(std::make_shared<TextNode>(token->location, text));
          } else if (auto expr_token = dynamic_cast<ExpressionTemplateToken*>(token.get())) {
              children.emplace_back(std::make_shared<ExpressionNode>(token->location, std::move(expr_token->expr)));
          } else if (auto set_token = dynamic_cast<SetTemplateToken*>(token.get())) {
            if (set_token->value) {
              children.emplace_back(std::make_shared<SetNode>(token->location, set_token->ns, set_token->var_names, std::move(set_token->value)));
            } else {
              auto value_template = parseTemplate(begin, it, end);
              if (it == end || (*(it++))->type != TemplateToken::Type::EndSet) {
                  throw unterminated(**start);
              }
              if (!set_token->ns.empty()) throw std::runtime_error("Namespaced set not supported in set with template value");
              if (set_token->var_names.size() != 1) throw std::runtime_error("Structural assignment not supported in set with template value");
              auto & name = set_token->var_names[0];
              children.emplace_back(std::make_shared<SetTemplateNode>(token->location, name, std::move(value_template)));
            }
          } else if (auto macro_token = dynamic_cast<MacroTemplateToken*>(token.get())) {
              auto body = parseTemplate(begin, it, end);
              if (it == end || (*(it++))->type != TemplateToken::Type::EndMacro) {
                  throw unterminated(**start);
              }
              children.emplace_back(std::make_shared<MacroNode>(token->location, std::move(macro_token->name), std::move(macro_token->params), std::move(body)));
          } else if (auto filter_token = dynamic_cast<FilterTemplateToken*>(token.get())) {
              auto body = parseTemplate(begin, it, end);
              if (it == end || (*(it++))->type != TemplateToken::Type::EndFilter) {
                  throw unterminated(**start);
              }
              children.emplace_back(std::make_shared<FilterNode>(token->location, std::move(filter_token->filter), std::move(body)));
          } else if (dynamic_cast<CommentTemplateToken*>(token.get())) {
              // Ignore comments
          } else if (dynamic_cast<EndForTemplateToken*>(token.get())
                  || dynamic_cast<EndSetTemplateToken*>(token.get())
                  || dynamic_cast<EndMacroTemplateToken*>(token.get())
                  || dynamic_cast<EndFilterTemplateToken*>(token.get())
                  || dynamic_cast<EndIfTemplateToken*>(token.get())
                  || dynamic_cast<ElseTemplateToken*>(token.get())
                  || dynamic_cast<EndGenerationTemplateToken*>(token.get())
                  || dynamic_cast<ElifTemplateToken*>(token.get())) {
              it--;  // unconsume the token
              break;  // exit the loop
          } else {
              throw unexpected(**(it-1));
          }
        }
        if (fully && it != end) {
            throw unexpected(**it);
        }
        if (children.empty()) {
          return std::make_shared<TextNode>(Location { template_str, 0 }, std::string());
        } else if (children.size() == 1) {
          return std::move(children[0]);
        } else {
          return std::make_shared<SequenceNode>(children[0]->location(), std::move(children));
        }
    }

public:

    static std::shared_ptr<TemplateNode> parse(const std::string& template_str, const Options & options) {
        Parser parser(std::make_shared<std::string>(normalize_newlines(template_str)), options);
        auto tokens = parser.tokenize();
        TemplateTokenIterator begin = tokens.begin();
        auto it = begin;
        TemplateTokenIterator end = tokens.end();
        return parser.parseTemplate(begin, it, end, /* full= */ true);
    }
};

static Value simple_function(const std::string & fn_name, const std::vector<std::string> & params, const std::function<Value(const std::shared_ptr<Context> &, Value & args)> & fn) {
  std::map<std::string, size_t> named_positions;
  for (size_t i = 0, n = params.size(); i < n; i++) named_positions[params[i]] = i;

  return Value::callable([=](const std::shared_ptr<Context> & context, ArgumentsValue & args) -> Value {
    auto args_obj = Value::object();
    std::vector<bool> provided_args(params.size());
    for (size_t i = 0, n = args.args.size(); i < n; i++) {
      auto & arg = args.args[i];
      if (i < params.size()) {
        args_obj.set(params[i], arg);
        provided_args[i] = true;
      } else {
        throw std::runtime_error("Too many positional params for " + fn_name);
      }
    }
    for (auto & [name, value] : args.kwargs) {
      auto named_pos_it = named_positions.find(name);
      if (named_pos_it == named_positions.end()) {
        throw std::runtime_error("Unknown argument " + name + " for function " + fn_name);
      }
      provided_args[named_pos_it->second] = true;
      args_obj.set(name, value);
    }
    return fn(context, args_obj);
  });
}

inline std::shared_ptr<Context> Context::builtins() {
  auto globals = Value::object();

  globals.set("raise_exception", simple_function("raise_exception", { "message" }, [](const std::shared_ptr<Context> &, Value & args) -> Value {
    throw std::runtime_error(args.at("message").get<std::string>());
  }));
  globals.set("tojson", simple_function("tojson", { "value", "indent" }, [](const std::shared_ptr<Context> &, Value & args) {
    return Value(args.at("value").dump(args.get<int64_t>("indent", -1), /* tojson= */ true));
  }));
  globals.set("items", simple_function("items", { "object" }, [](const std::shared_ptr<Context> &, Value & args) {
    auto items = Value::array();
    if (args.contains("object")) {
      auto & obj = args.at("object");
      if (obj.is_string()) {
        auto json_obj = json::parse(obj.get<std::string>());
        for (const auto & kv : json_obj.items()) {
          items.push_back(Value::array({kv.key(), kv.value()}));
        }
      } else if (!obj.is_null()) {
        for (auto & key : obj.keys()) {
          items.push_back(Value::array({key, obj.at(key)}));
        }
      }
    }
    return items;
  }));
  globals.set("last", simple_function("last", { "items" }, [](const std::shared_ptr<Context> &, Value & args) {
    auto items = args.at("items");
    if (!items.is_array()) throw std::runtime_error("object is not a list");
    if (items.size() == 0) return Value();
    return items.at(items.size() - 1);
  }));
  globals.set("trim", simple_function("trim", { "text" }, [](const std::shared_ptr<Context> &, Value & args) {
    auto & text = args.at("text");
    return text.is_null() ? text : Value(strip(text.get<std::string>()));
  }));
  globals.set("lower", simple_function("lower", { "text" }, [](const std::shared_ptr<Context> &, Value & args) {
    auto text = args.at("text");
    if (text.is_null()) return text;
    std::string res;
    auto str = text.get<std::string>();
    std::transform(str.begin(), str.end(), std::back_inserter(res), ::tolower);
    return Value(res);
  }));
  globals.set("default", Value::callable([=](const std::shared_ptr<Context> &, ArgumentsValue & args) {
    args.expectArgs("default", {2, 3}, {0, 1});
    auto & value = args.args[0];
    auto & default_value = args.args[1];
    bool boolean = false;
    if (args.args.size() == 3) {
      boolean = args.args[2].get<bool>();
    } else {
      Value bv = args.get_named("boolean");
      if (!bv.is_null()) {
        boolean = bv.get<bool>();
      }
    }
    return boolean ? (value.to_bool() ? value : default_value) : value.is_null() ? default_value : value;
  }));
  auto escape = simple_function("escape", { "text" }, [](const std::shared_ptr<Context> &, Value & args) {
    return Value(html_escape(args.at("text").get<std::string>()));
  });
  globals.set("e", escape);
  globals.set("escape", escape);
  globals.set("joiner", simple_function("joiner", { "sep" }, [](const std::shared_ptr<Context> &, Value & args) {
    auto sep = args.get<std::string>("sep", "");
    auto first = std::make_shared<bool>(true);
    return simple_function("", {}, [sep, first](const std::shared_ptr<Context> &, const Value &) -> Value {
      if (*first) {
        *first = false;
        return "";
      }
      return sep;
    });
    return Value(html_escape(args.at("text").get<std::string>()));
  }));
  globals.set("count", simple_function("count", { "items" }, [](const std::shared_ptr<Context> &, Value & args) {
    return Value((int64_t) args.at("items").size());
  }));
  globals.set("dictsort", simple_function("dictsort", { "value" }, [](const std::shared_ptr<Context> &, Value & args) {
    if (args.size() != 1) throw std::runtime_error("dictsort expects exactly 1 argument (TODO: fix implementation)");
    auto & value = args.at("value");
    auto keys = value.keys();
    std::sort(keys.begin(), keys.end());
    auto res = Value::array();
    for (auto & key : keys) {
      res.push_back(Value::array({key, value.at(key)}));
    }
    return res;
  }));
  globals.set("join", simple_function("join", { "items", "d" }, [](const std::shared_ptr<Context> &, Value & args) {
    auto do_join = [](Value & items, const std::string & sep) {
      std::ostringstream oss;
      auto first = true;
      for (size_t i = 0, n = items.size(); i < n; ++i) {
        if (first) first = false;
        else oss << sep;
        oss << items.at(i).to_str();
      }
      return Value(oss.str());
    };
    auto sep = args.get<std::string>("d", "");
    if (args.contains("items")) {
        auto & items = args.at("items");
        return do_join(items, sep);
    } else {
      return simple_function("", {"items"}, [sep, do_join](const std::shared_ptr<Context> &, Value & args) {
        auto & items = args.at("items");
        if (!items.to_bool() || !items.is_array()) throw std::runtime_error("join expects an array for items, got: " + items.dump());
        return do_join(items, sep);
      });
    }
  }));
  globals.set("namespace", Value::callable([=](const std::shared_ptr<Context> &, ArgumentsValue & args) {
    auto ns = Value::object();
    args.expectArgs("namespace", {0, 0}, {0, (std::numeric_limits<size_t>::max)()});
    for (auto & [name, value] : args.kwargs) {
      ns.set(name, value);
    }
    return ns;
  }));
  auto equalto = simple_function("equalto", { "expected", "actual" }, [](const std::shared_ptr<Context> &, Value & args) -> Value {
      return args.at("actual") == args.at("expected");
  });
  globals.set("equalto", equalto);
  globals.set("==", equalto);
  globals.set("length", simple_function("length", { "items" }, [](const std::shared_ptr<Context> &, Value & args) -> Value {
      auto & items = args.at("items");
      return (int64_t) items.size();
  }));
  globals.set("safe", simple_function("safe", { "value" }, [](const std::shared_ptr<Context> &, Value & args) -> Value {
      return args.at("value").to_str();
  }));
  globals.set("string", simple_function("string", { "value" }, [](const std::shared_ptr<Context> &, Value & args) -> Value {
      return args.at("value").to_str();
  }));
  globals.set("int", simple_function("int", { "value" }, [](const std::shared_ptr<Context> &, Value & args) -> Value {
      return args.at("value").to_int();
  }));
  globals.set("list", simple_function("list", { "items" }, [](const std::shared_ptr<Context> &, Value & args) -> Value {
      auto & items = args.at("items");
      if (!items.is_array()) throw std::runtime_error("object is not iterable");
      return items;
  }));
  globals.set("unique", simple_function("unique", { "items" }, [](const std::shared_ptr<Context> &, Value & args) -> Value {
      auto & items = args.at("items");
      if (!items.is_array()) throw std::runtime_error("object is not iterable");
      std::unordered_set<Value> seen;
      auto result = Value::array();
      for (size_t i = 0, n = items.size(); i < n; i++) {
        auto pair = seen.insert(items.at(i));
        if (pair.second) {
          result.push_back(items.at(i));
        }
      }
      return result;
  }));
  auto make_filter = [](const Value & filter, Value & extra_args) -> Value {
    return simple_function("", { "value" }, [=](const std::shared_ptr<Context> & context, Value & args) {
      auto & value = args.at("value");
      ArgumentsValue actual_args;
      actual_args.args.emplace_back(value);
      for (size_t i = 0, n = extra_args.size(); i < n; i++) {
        actual_args.args.emplace_back(extra_args.at(i));
      }
      return filter.call(context, actual_args);
    });
  };
  auto select_or_reject = [make_filter](bool is_select) {
    return Value::callable([=](const std::shared_ptr<Context> & context, ArgumentsValue & args) {
      args.expectArgs(is_select ? "select" : "reject", {2, (std::numeric_limits<size_t>::max)()}, {0, 0});
      auto & items = args.args[0];
      auto filter_fn = context->get(args.args[1]);
      if (filter_fn.is_null()) throw std::runtime_error("Undefined filter: " + args.args[1].dump());

      auto filter_args = Value::array();
      for (size_t i = 2, n = args.args.size(); i < n; i++) {
        filter_args.push_back(args.args[i]);
      }
      auto filter = make_filter(filter_fn, filter_args);

      auto res = Value::array();
      for (size_t i = 0, n = items.size(); i < n; i++) {
        auto & item = items.at(i);
        ArgumentsValue filter_args;
        filter_args.args.emplace_back(item);
        auto pred_res = filter.call(context, filter_args);
        if (pred_res.to_bool() == (is_select ? true : false)) {
          res.push_back(item);
        }
      }
      return res;
    });
  };
  globals.set("select", select_or_reject(/* is_select= */ true));
  globals.set("reject", select_or_reject(/* is_select= */ false));
  globals.set("map", Value::callable([=](const std::shared_ptr<Context> & context, ArgumentsValue & args) {
    auto res = Value::array();
    if (args.args.size() == 1 &&
      ((args.has_named("attribute") && args.kwargs.size() == 1) || (args.has_named("default") && args.kwargs.size() == 2))) {
      auto & items = args.args[0];
      auto attr_name = args.get_named("attribute");
      auto default_value = args.get_named("default");
      for (size_t i = 0, n = items.size(); i < n; i++) {
        auto & item = items.at(i);
        auto attr = item.get(attr_name);
        res.push_back(attr.is_null() ? default_value : attr);
      }
    } else if (args.kwargs.empty() && args.args.size() >= 2) {
      auto fn = context->get(args.args[1]);
      if (fn.is_null()) throw std::runtime_error("Undefined filter: " + args.args[1].dump());
      ArgumentsValue filter_args { {Value()}, {} };
      for (size_t i = 2, n = args.args.size(); i < n; i++) {
        filter_args.args.emplace_back(args.args[i]);
      }
      for (size_t i = 0, n = args.args[0].size(); i < n; i++) {
        auto & item = args.args[0].at(i);
        filter_args.args[0] = item;
        res.push_back(fn.call(context, filter_args));
      }
    } else {
      throw std::runtime_error("Invalid or unsupported arguments for map");
    }
    return res;
  }));
  globals.set("indent", simple_function("indent", { "text", "indent", "first" }, [](const std::shared_ptr<Context> &, Value & args) {
    auto text = args.at("text").get<std::string>();
    auto first = args.get<bool>("first", false);
    std::string out;
    std::string indent(args.get<int64_t>("indent", 0), ' ');
    std::istringstream iss(text);
    std::string line;
    auto is_first = true;
    while (std::getline(iss, line, '\n')) {
      auto needs_indent = !is_first || first;
      if (is_first) is_first = false;
      else out += "\n";
      if (needs_indent) out += indent;
      out += line;
    }
    if (!text.empty() && text.back() == '\n') out += "\n";
    return out;
  }));
  auto select_or_reject_attr = [](bool is_select) {
    return Value::callable([=](const std::shared_ptr<Context> & context, ArgumentsValue & args) {
      args.expectArgs(is_select ? "selectattr" : "rejectattr", {2, (std::numeric_limits<size_t>::max)()}, {0, 0});
      auto & items = args.args[0];
      if (items.is_null())
        return Value::array();
      auto attr_name = args.args[1].get<std::string>();

      bool has_test = false;
      Value test_fn;
      ArgumentsValue test_args {{Value()}, {}};
      if (args.args.size() >= 3) {
        has_test = true;
        test_fn = context->get(args.args[2]);
        if (test_fn.is_null()) throw std::runtime_error("Undefined test: " + args.args[2].dump());
        for (size_t i = 3, n = args.args.size(); i < n; i++) {
          test_args.args.emplace_back(args.args[i]);
        }
        test_args.kwargs = args.kwargs;
      }

      auto res = Value::array();
      for (size_t i = 0, n = items.size(); i < n; i++) {
        auto & item = items.at(i);
        auto attr = item.get(attr_name);
        if (has_test) {
          test_args.args[0] = attr;
          if (test_fn.call(context, test_args).to_bool() == (is_select ? true : false)) {
            res.push_back(item);
          }
        } else {
          res.push_back(attr);
        }
      }
      return res;
    });
  };
  globals.set("selectattr", select_or_reject_attr(/* is_select= */ true));
  globals.set("rejectattr", select_or_reject_attr(/* is_select= */ false));
  globals.set("range", Value::callable([=](const std::shared_ptr<Context> &, ArgumentsValue & args) {
    std::vector<int64_t> startEndStep(3);
    std::vector<bool> param_set(3);
    if (args.args.size() == 1) {
      startEndStep[1] = args.args[0].get<int64_t>();
      param_set[1] = true;
    } else {
      for (size_t i = 0; i < args.args.size(); i++) {
        auto & arg = args.args[i];
        auto v = arg.get<int64_t>();
        startEndStep[i] = v;
        param_set[i] = true;
        }
      }
      for (auto & [name, value] : args.kwargs) {
        size_t i;
        if (name == "start") i = 0;
        else if (name == "end") i = 1;
        else if (name == "step") i = 2;
        else throw std::runtime_error("Unknown argument " + name + " for function range");

        if (param_set[i]) {
          throw std::runtime_error("Duplicate argument " + name + " for function range");
        }
        startEndStep[i] = value.get<int64_t>();
        param_set[i] = true;
    }
    if (!param_set[1]) {
      throw std::runtime_error("Missing required argument 'end' for function range");
    }
    int64_t start = param_set[0] ? startEndStep[0] : 0;
    int64_t end = startEndStep[1];
    int64_t step = param_set[2] ? startEndStep[2] : 1;

    auto res = Value::array();
    if (step > 0) {
      for (int64_t i = start; i < end; i += step) {
        res.push_back(Value(i));
      }
    } else {
      for (int64_t i = start; i > end; i += step) {
        res.push_back(Value(i));
      }
    }
    return res;
  }));

  return std::make_shared<Context>(std::move(globals));
}

inline std::shared_ptr<Context> Context::make(Value && values, const std::shared_ptr<Context> & parent) {
  return std::make_shared<Context>(values.is_null() ? Value::object() : std::move(values), parent);
}

}  // namespace minja<|MERGE_RESOLUTION|>--- conflicted
+++ resolved
@@ -1270,14 +1270,6 @@
           }
 
           auto r = right->evaluate(context);
-<<<<<<< HEAD
-          // if (op != Op::Eq && op != Op::Ne) {
-          //   if (r.is_null() || (l.is_null() && (op != Op::In && op != Op::NotIn))) {
-          //     throw std::runtime_error("unsupported operand type(s)");
-          //   }
-          // }
-=======
->>>>>>> 30a1000d
           switch (op) {
               case Op::StrConcat: return l.to_str() + r.to_str();
               case Op::Add:       return l + r;
